import time
import logging
import sys
from typing import Dict, Any, List
from datetime import datetime, time as time_obj

# Configure logging
logging.basicConfig(
    level=logging.INFO,
    format='%(asctime)s.%(msecs)03d - %(levelname)s:%(name)s:%(message)s',
    datefmt='%H:%M:%S',
    stream=sys.stdout
)

from src.clock import Clock
from src.weather_manager import WeatherManager
from src.display_manager import DisplayManager
from src.config_manager import ConfigManager
from src.cache_manager import CacheManager
from src.stock_manager import StockManager
from src.stock_news_manager import StockNewsManager
from src.odds_ticker_manager import OddsTickerManager
from src.leaderboard_manager import LeaderboardManager
from src.nhl_managers import NHLLiveManager, NHLRecentManager, NHLUpcomingManager
from src.nba_managers import NBALiveManager, NBARecentManager, NBAUpcomingManager
from src.wnba_managers import WNBALiveManager, WNBARecentManager, WNBAUpcomingManager
from src.mlb_manager import MLBLiveManager, MLBRecentManager, MLBUpcomingManager
from src.milb_manager import MiLBLiveManager, MiLBRecentManager, MiLBUpcomingManager
from src.soccer_managers import SoccerLiveManager, SoccerRecentManager, SoccerUpcomingManager
from src.nfl_managers import NFLLiveManager, NFLRecentManager, NFLUpcomingManager
from src.ncaa_fb_managers import NCAAFBLiveManager, NCAAFBRecentManager, NCAAFBUpcomingManager
from src.ncaa_baseball_managers import NCAABaseballLiveManager, NCAABaseballRecentManager, NCAABaseballUpcomingManager
from src.ncaam_basketball_managers import NCAAMBasketballLiveManager, NCAAMBasketballRecentManager, NCAAMBasketballUpcomingManager
from src.ncaaw_basketball_managers import NCAAWBasketballLiveManager, NCAAWBasketballRecentManager, NCAAWBasketballUpcomingManager
from src.ncaam_hockey_managers import NCAAMHockeyLiveManager, NCAAMHockeyRecentManager, NCAAMHockeyUpcomingManager
from src.ncaaw_hockey_managers import NCAAWHockeyLiveManager, NCAAWHockeyRecentManager, NCAAWHockeyUpcomingManager
from src.youtube_display import YouTubeDisplay
from src.calendar_manager import CalendarManager
from src.text_display import TextDisplay
from src.static_image_manager import StaticImageManager
from src.music_manager import MusicManager
from src.of_the_day_manager import OfTheDayManager
from src.news_manager import NewsManager

# Get logger without configuring
logger = logging.getLogger(__name__)

class DisplayController:
    def __init__(self):
        start_time = time.time()
        logger.info("Starting DisplayController initialization")
        
        self.config_manager = ConfigManager()
        self.config = self.config_manager.load_config()
        self.cache_manager = CacheManager()
        logger.info("Config loaded in %.3f seconds", time.time() - start_time)
        
        config_time = time.time()
        self.display_manager = DisplayManager(self.config)
        logger.info("DisplayManager initialized in %.3f seconds", time.time() - config_time)
        
        # Initialize display modes
        init_time = time.time()
        self.clock = Clock(self.display_manager, self.config) if self.config.get('clock', {}).get('enabled', True) else None
        self.weather = WeatherManager(self.config, self.display_manager) if self.config.get('weather', {}).get('enabled', False) else None
        self.stocks = StockManager(self.config, self.display_manager) if self.config.get('stocks', {}).get('enabled', False) else None
        self.news = StockNewsManager(self.config, self.display_manager) if self.config.get('stock_news', {}).get('enabled', False) else None
        self.odds_ticker = OddsTickerManager(self.config, self.display_manager) if self.config.get('odds_ticker', {}).get('enabled', False) else None
        self.leaderboard = LeaderboardManager(self.config, self.display_manager) if self.config.get('leaderboard', {}).get('enabled', False) else None
        self.calendar = CalendarManager(self.display_manager, self.config) if self.config.get('calendar', {}).get('enabled', False) else None
        self.youtube = YouTubeDisplay(self.display_manager, self.config) if self.config.get('youtube', {}).get('enabled', False) else None
        self.text_display = TextDisplay(self.display_manager, self.config) if self.config.get('text_display', {}).get('enabled', False) else None
        self.static_image = StaticImageManager(self.display_manager, self.config) if self.config.get('static_image', {}).get('enabled', False) else None
        self.of_the_day = OfTheDayManager(self.display_manager, self.config) if self.config.get('of_the_day', {}).get('enabled', False) else None
        self.news_manager = NewsManager(self.config, self.display_manager, self.config_manager) if self.config.get('news_manager', {}).get('enabled', False) else None
        logger.info(f"Calendar Manager initialized: {'Object' if self.calendar else 'None'}")
        logger.info(f"Text Display initialized: {'Object' if self.text_display else 'None'}")
        logger.info(f"Static Image Manager initialized: {'Object' if self.static_image else 'None'}")
        logger.info(f"OfTheDay Manager initialized: {'Object' if self.of_the_day else 'None'}")
        logger.info(f"News Manager initialized: {'Object' if self.news_manager else 'None'}")
        logger.info("Display modes initialized in %.3f seconds", time.time() - init_time)
        
        self.force_change = False
        # Initialize Music Manager
        music_init_time = time.time()
        self.music_manager = None
        
        if hasattr(self, 'config'):
            music_config_main = self.config.get('music', {})
            if music_config_main.get('enabled', False):
                try:
                    # Pass display_manager and config. The callback is now optional for MusicManager.
                    # DisplayController might not need a specific music update callback anymore if MusicManager handles all display.
                    self.music_manager = MusicManager(display_manager=self.display_manager, config=self.config, update_callback=self._handle_music_update)
                    if self.music_manager.enabled: 
                        logger.info("MusicManager initialized successfully.")
                        self.music_manager.start_polling()
                    else:
                        logger.info("MusicManager initialized but is internally disabled or failed to load its own config.")
                        self.music_manager = None 
                except Exception as e:
                    logger.error(f"Failed to initialize MusicManager: {e}", exc_info=True)
                    self.music_manager = None
            else:
                logger.info("Music module is disabled in main configuration (config.json).")
        else:
            logger.error("Config not loaded before MusicManager initialization attempt.")
        logger.info("MusicManager initialized in %.3f seconds", time.time() - music_init_time)
        
        # Initialize NHL managers if enabled
        nhl_time = time.time()
        nhl_enabled = self.config.get('nhl_scoreboard', {}).get('enabled', False)
        nhl_display_modes = self.config.get('nhl_scoreboard', {}).get('display_modes', {})
        
        if nhl_enabled:
            self.nhl_live = NHLLiveManager(self.config, self.display_manager, self.cache_manager) if nhl_display_modes.get('nhl_live', True) else None
            self.nhl_recent = NHLRecentManager(self.config, self.display_manager, self.cache_manager) if nhl_display_modes.get('nhl_recent', True) else None
            self.nhl_upcoming = NHLUpcomingManager(self.config, self.display_manager, self.cache_manager) if nhl_display_modes.get('nhl_upcoming', True) else None
        else:
            self.nhl_live = None
            self.nhl_recent = None
            self.nhl_upcoming = None
        logger.info("NHL managers initialized in %.3f seconds", time.time() - nhl_time)
            
        # Initialize NBA managers if enabled
        nba_time = time.time()
        nba_enabled = self.config.get('nba_scoreboard', {}).get('enabled', False)
        nba_display_modes = self.config.get('nba_scoreboard', {}).get('display_modes', {})
        
        if nba_enabled:
            self.nba_live = NBALiveManager(self.config, self.display_manager, self.cache_manager) if nba_display_modes.get('nba_live', True) else None
            self.nba_recent = NBARecentManager(self.config, self.display_manager, self.cache_manager) if nba_display_modes.get('nba_recent', True) else None
            self.nba_upcoming = NBAUpcomingManager(self.config, self.display_manager, self.cache_manager) if nba_display_modes.get('nba_upcoming', True) else None
        else:
            self.nba_live = None
            self.nba_recent = None
            self.nba_upcoming = None
        logger.info("NBA managers initialized in %.3f seconds", time.time() - nba_time)
            
        # Initialize WNBA managers if enabled
        wnba_time = time.time()
        wnba_enabled = self.config.get('wnba_scoreboard', {}).get('enabled', False)
        wnba_display_modes = self.config.get('wnba_scoreboard', {}).get('display_modes', {})
        
        if wnba_enabled:
            self.wnba_live = WNBALiveManager(self.config, self.display_manager, self.cache_manager) if wnba_display_modes.get('wnba_live', True) else None
            self.wnba_recent = WNBARecentManager(self.config, self.display_manager, self.cache_manager) if wnba_display_modes.get('wnba_recent', True) else None
            self.wnba_upcoming = WNBAUpcomingManager(self.config, self.display_manager, self.cache_manager) if wnba_display_modes.get('wnba_upcoming', True) else None
        else:
            self.wnba_live = None
            self.wnba_recent = None
            self.wnba_upcoming = None
        logger.info("WNBA managers initialized in %.3f seconds", time.time() - wnba_time)

        # Initialize MLB managers if enabled
        mlb_time = time.time()
        mlb_enabled = self.config.get('mlb_scoreboard', {}).get('enabled', False)
        mlb_display_modes = self.config.get('mlb_scoreboard', {}).get('display_modes', {})
        
        if mlb_enabled:
            self.mlb_live = MLBLiveManager(self.config, self.display_manager, self.cache_manager) if mlb_display_modes.get('mlb_live', True) else None
            self.mlb_recent = MLBRecentManager(self.config, self.display_manager, self.cache_manager) if mlb_display_modes.get('mlb_recent', True) else None
            self.mlb_upcoming = MLBUpcomingManager(self.config, self.display_manager, self.cache_manager) if mlb_display_modes.get('mlb_upcoming', True) else None
        else:
            self.mlb_live = None
            self.mlb_recent = None
            self.mlb_upcoming = None
        logger.info("MLB managers initialized in %.3f seconds", time.time() - mlb_time)

        # Initialize MiLB managers if enabled
        milb_time = time.time()
        milb_enabled = self.config.get('milb_scoreboard', {}).get('enabled', False)
        milb_display_modes = self.config.get('milb_scoreboard', {}).get('display_modes', {})
        
        if milb_enabled:
            self.milb_live = MiLBLiveManager(self.config, self.display_manager, self.cache_manager) if milb_display_modes.get('milb_live', True) else None
            self.milb_recent = MiLBRecentManager(self.config, self.display_manager, self.cache_manager) if milb_display_modes.get('milb_recent', True) else None
            self.milb_upcoming = MiLBUpcomingManager(self.config, self.display_manager, self.cache_manager) if milb_display_modes.get('milb_upcoming', True) else None
            logger.info(f"MiLB managers initialized - live: {self.milb_live is not None}, recent: {self.milb_recent is not None}, upcoming: {self.milb_upcoming is not None}")
        else:
            self.milb_live = None
            self.milb_recent = None
            self.milb_upcoming = None
            logger.info("MiLB managers disabled")
        logger.info("MiLB managers initialized in %.3f seconds", time.time() - milb_time)
            
        # Initialize Soccer managers if enabled
        soccer_time = time.time()
        soccer_enabled = self.config.get('soccer_scoreboard', {}).get('enabled', False)
        soccer_display_modes = self.config.get('soccer_scoreboard', {}).get('display_modes', {})
        
        if soccer_enabled:
            self.soccer_live = SoccerLiveManager(self.config, self.display_manager, self.cache_manager) if soccer_display_modes.get('soccer_live', True) else None
            self.soccer_recent = SoccerRecentManager(self.config, self.display_manager, self.cache_manager) if soccer_display_modes.get('soccer_recent', True) else None
            self.soccer_upcoming = SoccerUpcomingManager(self.config, self.display_manager, self.cache_manager) if soccer_display_modes.get('soccer_upcoming', True) else None
        else:
            self.soccer_live = None
            self.soccer_recent = None
            self.soccer_upcoming = None
        logger.info("Soccer managers initialized in %.3f seconds", time.time() - soccer_time)
            
        # Initialize NFL managers if enabled
        nfl_time = time.time()
        nfl_enabled = self.config.get('nfl_scoreboard', {}).get('enabled', False)
        nfl_display_modes = self.config.get('nfl_scoreboard', {}).get('display_modes', {})
        
        if nfl_enabled:
            self.nfl_live = NFLLiveManager(self.config, self.display_manager, self.cache_manager) if nfl_display_modes.get('nfl_live', True) else None
            self.nfl_recent = NFLRecentManager(self.config, self.display_manager, self.cache_manager) if nfl_display_modes.get('nfl_recent', True) else None
            self.nfl_upcoming = NFLUpcomingManager(self.config, self.display_manager, self.cache_manager) if nfl_display_modes.get('nfl_upcoming', True) else None
        else:
            self.nfl_live = None
            self.nfl_recent = None
            self.nfl_upcoming = None
        logger.info("NFL managers initialized in %.3f seconds", time.time() - nfl_time)
        
        # Initialize NCAA FB managers if enabled
        ncaa_fb_time = time.time()
        ncaa_fb_enabled = self.config.get('ncaa_fb_scoreboard', {}).get('enabled', False)
        ncaa_fb_display_modes = self.config.get('ncaa_fb_scoreboard', {}).get('display_modes', {})
        
        if ncaa_fb_enabled:
            self.ncaa_fb_live = NCAAFBLiveManager(self.config, self.display_manager, self.cache_manager) if ncaa_fb_display_modes.get('ncaa_fb_live', True) else None
            self.ncaa_fb_recent = NCAAFBRecentManager(self.config, self.display_manager, self.cache_manager) if ncaa_fb_display_modes.get('ncaa_fb_recent', True) else None
            self.ncaa_fb_upcoming = NCAAFBUpcomingManager(self.config, self.display_manager, self.cache_manager) if ncaa_fb_display_modes.get('ncaa_fb_upcoming', True) else None
        else:
            self.ncaa_fb_live = None
            self.ncaa_fb_recent = None
            self.ncaa_fb_upcoming = None
        logger.info("NCAA FB managers initialized in %.3f seconds", time.time() - ncaa_fb_time)
        
        # Initialize NCAA Baseball managers if enabled
        ncaa_baseball_time = time.time()
        ncaa_baseball_enabled = self.config.get('ncaa_baseball_scoreboard', {}).get('enabled', False)
        ncaa_baseball_display_modes = self.config.get('ncaa_baseball_scoreboard', {}).get('display_modes', {})
        
        if ncaa_baseball_enabled:
            self.ncaa_baseball_live = NCAABaseballLiveManager(self.config, self.display_manager, self.cache_manager) if ncaa_baseball_display_modes.get('ncaa_baseball_live', True) else None
            self.ncaa_baseball_recent = NCAABaseballRecentManager(self.config, self.display_manager, self.cache_manager) if ncaa_baseball_display_modes.get('ncaa_baseball_recent', True) else None
            self.ncaa_baseball_upcoming = NCAABaseballUpcomingManager(self.config, self.display_manager, self.cache_manager) if ncaa_baseball_display_modes.get('ncaa_baseball_upcoming', True) else None
        else:
            self.ncaa_baseball_live = None
            self.ncaa_baseball_recent = None
            self.ncaa_baseball_upcoming = None
        logger.info("NCAA Baseball managers initialized in %.3f seconds", time.time() - ncaa_baseball_time)

        # Initialize NCAA Men's Basketball managers if enabled
        ncaam_basketball_time = time.time()
        ncaam_basketball_enabled = self.config.get('ncaam_basketball_scoreboard', {}).get('enabled', False)
        ncaam_basketball_display_modes = self.config.get('ncaam_basketball_scoreboard', {}).get('display_modes', {})
        
        if ncaam_basketball_enabled:
            self.ncaam_basketball_live = NCAAMBasketballLiveManager(self.config, self.display_manager, self.cache_manager) if ncaam_basketball_display_modes.get('ncaam_basketball_live', True) else None
            self.ncaam_basketball_recent = NCAAMBasketballRecentManager(self.config, self.display_manager, self.cache_manager) if ncaam_basketball_display_modes.get('ncaam_basketball_recent', True) else None
            self.ncaam_basketball_upcoming = NCAAMBasketballUpcomingManager(self.config, self.display_manager, self.cache_manager) if ncaam_basketball_display_modes.get('ncaam_basketball_upcoming', True) else None
        else:
            self.ncaam_basketball_live = None
            self.ncaam_basketball_recent = None
            self.ncaam_basketball_upcoming = None
        logger.info("NCAA Men's Basketball managers initialized in %.3f seconds", time.time() - ncaam_basketball_time)

        # Initialize NCAA Womens's Basketball managers if enabled
        ncaaw_basketball_time = time.time()
        ncaaw_basketball_enabled = self.config.get('ncaaw_basketball_scoreboard', {}).get('enabled', False)
        ncaaw_basketball_display_modes = self.config.get('ncaaw_basketball_scoreboard', {}).get('display_modes', {})
        
        if ncaaw_basketball_enabled:
            self.ncaaw_basketball_live = NCAAWBasketballLiveManager(self.config, self.display_manager, self.cache_manager) if ncaaw_basketball_display_modes.get('ncaaw_basketball_live', True) else None
            self.ncaaw_basketball_recent = NCAAWBasketballRecentManager(self.config, self.display_manager, self.cache_manager) if ncaaw_basketball_display_modes.get('ncaaw_basketball_recent', True) else None
            self.ncaaw_basketball_upcoming = NCAAWBasketballUpcomingManager(self.config, self.display_manager, self.cache_manager) if ncaaw_basketball_display_modes.get('ncaaw_basketball_upcoming', True) else None
        else:
            self.ncaaw_basketball_live = None
            self.ncaaw_basketball_recent = None
            self.ncaaw_basketball_upcoming = None
        logger.info("NCAA Womens's Basketball managers initialized in %.3f seconds", time.time() - ncaaw_basketball_time)

        # Initialize NCAA Men's Hockey managers if enabled
        ncaam_hockey_time = time.time()
        ncaam_hockey_enabled = self.config.get('ncaam_hockey_scoreboard', {}).get('enabled', False)
        ncaam_hockey_display_modes = self.config.get('ncaam_hockey_scoreboard', {}).get('display_modes', {})
        
        if ncaam_hockey_enabled:
            self.ncaam_hockey_live = NCAAMHockeyLiveManager(self.config, self.display_manager, self.cache_manager) if ncaam_hockey_display_modes.get('ncaam_hockey_live', True) else None
            self.ncaam_hockey_recent = NCAAMHockeyRecentManager(self.config, self.display_manager, self.cache_manager) if ncaam_hockey_display_modes.get('ncaam_hockey_recent', True) else None
            self.ncaam_hockey_upcoming = NCAAMHockeyUpcomingManager(self.config, self.display_manager, self.cache_manager) if ncaam_hockey_display_modes.get('ncaam_hockey_upcoming', True) else None
        else:
            self.ncaam_hockey_live = None
            self.ncaam_hockey_recent = None
            self.ncaam_hockey_upcoming = None
        logger.info("NCAA Men's Hockey managers initialized in %.3f seconds", time.time() - ncaam_hockey_time)

        # Initialize NCAA Men's Hockey managers if enabled
        ncaaw_hockey_time = time.time()
        ncaaw_hockey_enabled = self.config.get('ncaaw_hockey_scoreboard', {}).get('enabled', False)
        ncaaw_hockey_display_modes = self.config.get('ncaaw_hockey_scoreboard', {}).get('display_modes', {})
        
        if ncaaw_hockey_enabled:
            self.ncaaw_hockey_live = NCAAWHockeyLiveManager(self.config, self.display_manager, self.cache_manager) if ncaaw_hockey_display_modes.get('ncaaw_hockey_live', True) else None
            self.ncaaw_hockey_recent = NCAAWHockeyRecentManager(self.config, self.display_manager, self.cache_manager) if ncaaw_hockey_display_modes.get('ncaaw_hockey_recent', True) else None
            self.ncaaw_hockey_upcoming = NCAAWHockeyUpcomingManager(self.config, self.display_manager, self.cache_manager) if ncaaw_hockey_display_modes.get('ncaaw_hockey_upcoming', True) else None
        else:
            self.ncaaw_hockey_live = None
            self.ncaaw_hockey_recent = None
            self.ncaaw_hockey_upcoming = None
        logger.info("NCAA Men's Hockey managers initialized in %.3f seconds", time.time() - ncaaw_hockey_time)
        
        # Track MLB rotation state
        self.mlb_current_team_index = 0
        self.mlb_showing_recent = True
        self.mlb_favorite_teams = self.config.get('mlb_scoreboard', {}).get('favorite_teams', [])
        self.in_mlb_rotation = False
        
        # Read live_priority flags for all sports
        self.nhl_live_priority = self.config.get('nhl_scoreboard', {}).get('live_priority', True)
        self.nba_live_priority = self.config.get('nba_scoreboard', {}).get('live_priority', True)
        self.wnba_live_priority = self.config.get('wnba_scoreboard', {}).get('live_priority', True)
        self.mlb_live_priority = self.config.get('mlb_scoreboard', {}).get('live_priority', True)
        self.milb_live_priority = self.config.get('milb_scoreboard', {}).get('live_priority', True)
        self.soccer_live_priority = self.config.get('soccer_scoreboard', {}).get('live_priority', True)
        self.nfl_live_priority = self.config.get('nfl_scoreboard', {}).get('live_priority', True)
        self.ncaa_fb_live_priority = self.config.get('ncaa_fb_scoreboard', {}).get('live_priority', True)
        self.ncaa_baseball_live_priority = self.config.get('ncaa_baseball_scoreboard', {}).get('live_priority', True)
        self.ncaam_basketball_live_priority = self.config.get('ncaam_basketball_scoreboard', {}).get('live_priority', True)
        self.ncaaw_basketball_live_priority = self.config.get('ncaaw_basketball_scoreboard', {}).get('live_priority', True)
        self.ncaam_hockey_live_priority = self.config.get('ncaam_hockey_scoreboard', {}).get('live_priority', True)
        self.ncaaw_hockey_live_priority = self.config.get('ncaaw_hockey_scoreboard', {}).get('live_priority', True)
        
        # List of available display modes (adjust order as desired)
        self.available_modes = []
        if self.clock: self.available_modes.append('clock')
        if self.weather: self.available_modes.extend(['weather_current', 'weather_hourly', 'weather_daily'])
        if self.stocks: self.available_modes.append('stocks')
        if self.news: self.available_modes.append('stock_news')
        if self.odds_ticker: self.available_modes.append('odds_ticker')
        if self.leaderboard: self.available_modes.append('leaderboard')
        if self.calendar: self.available_modes.append('calendar')
        if self.youtube: self.available_modes.append('youtube')
        if self.text_display: self.available_modes.append('text_display')
        if self.static_image: self.available_modes.append('static_image')
        if self.of_the_day: self.available_modes.append('of_the_day')
        if self.news_manager: self.available_modes.append('news_manager')
        if self.music_manager:
            self.available_modes.append('music')
        # Add NHL display modes if enabled
        if nhl_enabled:
            if self.nhl_recent: self.available_modes.append('nhl_recent')
            if self.nhl_upcoming: self.available_modes.append('nhl_upcoming')
            # nhl_live is handled below for live_priority
        if nba_enabled:
            if self.nba_recent: self.available_modes.append('nba_recent')
            if self.nba_upcoming: self.available_modes.append('nba_upcoming')
        if wnba_enabled:
            if self.wnba_recent: self.available_modes.append('wnba_recent')
            if self.wnba_upcoming: self.available_modes.append('wnba_upcoming')
        if mlb_enabled:
            if self.mlb_recent: self.available_modes.append('mlb_recent')
            if self.mlb_upcoming: self.available_modes.append('mlb_upcoming')
        if milb_enabled:
            if self.milb_recent: self.available_modes.append('milb_recent')
            if self.milb_upcoming: self.available_modes.append('milb_upcoming')
        if soccer_enabled:
            if self.soccer_recent: self.available_modes.append('soccer_recent')
            if self.soccer_upcoming: self.available_modes.append('soccer_upcoming')
        if nfl_enabled:
            if self.nfl_recent: self.available_modes.append('nfl_recent')
            if self.nfl_upcoming: self.available_modes.append('nfl_upcoming')
        if ncaa_fb_enabled:
            if self.ncaa_fb_recent: self.available_modes.append('ncaa_fb_recent')
            if self.ncaa_fb_upcoming: self.available_modes.append('ncaa_fb_upcoming')
        if ncaa_baseball_enabled:
            if self.ncaa_baseball_recent: self.available_modes.append('ncaa_baseball_recent')
            if self.ncaa_baseball_upcoming: self.available_modes.append('ncaa_baseball_upcoming')
        if ncaam_basketball_enabled:
            if self.ncaam_basketball_recent: self.available_modes.append('ncaam_basketball_recent')
            if self.ncaam_basketball_upcoming: self.available_modes.append('ncaam_basketball_upcoming')
        if ncaaw_basketball_enabled:
            if self.ncaaw_basketball_recent: self.available_modes.append('ncaaw_basketball_recent')
            if self.ncaaw_basketball_upcoming: self.available_modes.append('ncaaw_basketball_upcoming')
        if ncaam_hockey_enabled:
            if self.ncaam_hockey_recent: self.available_modes.append('ncaam_hockey_recent')
            if self.ncaam_hockey_upcoming: self.available_modes.append('ncaam_hockey_upcoming')
        if ncaaw_hockey_enabled:
            if self.ncaaw_hockey_recent: self.available_modes.append('ncaaw_hockey_recent')
            if self.ncaaw_hockey_upcoming: self.available_modes.append('ncaaw_hockey_upcoming')
        # Add live modes to rotation if live_priority is False and there are live games
        self._update_live_modes_in_rotation()
        
        # Set initial display to first available mode (clock)
        self.current_mode_index = 0
        self.current_display_mode = "none"
        # Reset logged duration when mode is initialized
        if hasattr(self, '_last_logged_duration'):
            delattr(self, '_last_logged_duration')
        self.last_switch = time.time()
        self.force_clear = True
        self.update_interval = 0.01  # Reduced from 0.1 to 0.01 for smoother scrolling
        
        # Track team-based rotation states (Add Soccer)
        self.nhl_current_team_index = 0
        self.nhl_showing_recent = True
        self.nhl_favorite_teams = self.config.get('nhl_scoreboard', {}).get('favorite_teams', [])
        self.in_nhl_rotation = False
        
        self.nba_current_team_index = 0
        self.nba_showing_recent = True
        self.nba_favorite_teams = self.config.get('nba_scoreboard', {}).get('favorite_teams', [])
        self.in_nba_rotation = False
        
        self.wnba_current_team_index = 0
        self.wnba_showing_recent = True
        self.wnba_favorite_teams = self.config.get('wnba_scoreboard', {}).get('favorite_teams', [])
        self.in_wnba_rotation = False
        
        self.soccer_current_team_index = 0 # Soccer rotation state
        self.soccer_showing_recent = True
        self.soccer_favorite_teams = self.config.get('soccer_scoreboard', {}).get('favorite_teams', [])
        self.in_soccer_rotation = False
        
        # Add NFL rotation state
        self.nfl_current_team_index = 0 
        self.nfl_showing_recent = True
        self.nfl_favorite_teams = self.config.get('nfl_scoreboard', {}).get('favorite_teams', [])
        self.in_nfl_rotation = False
        
        # Add NCAA FB rotation state
        self.ncaa_fb_current_team_index = 0
        self.ncaa_fb_showing_recent = True # Start with recent games
        self.ncaa_fb_favorite_teams = self.config.get('ncaa_fb_scoreboard', {}).get('favorite_teams', [])
        self.in_ncaa_fb_rotation = False
        
        # Add NCAA Baseball rotation state
        self.ncaa_baseball_current_team_index = 0
        self.ncaa_baseball_showing_recent = True
        self.ncaa_baseball_favorite_teams = self.config.get('ncaa_baseball_scoreboard', {}).get('favorite_teams', [])
        self.in_ncaa_baseball_rotation = False

        # Add NCAA Men's Basketball rotation state
        self.ncaam_basketball_current_team_index = 0
        self.ncaam_basketball_showing_recent = True
        self.ncaam_basketball_favorite_teams = self.config.get('ncaam_basketball_scoreboard', {}).get('favorite_teams', [])
        self.in_ncaam_basketball_rotation = False

        # Add NCAA Womens's Basketball rotation state
        self.ncaaw_basketball_current_team_index = 0
        self.ncaaw_basketball_showing_recent = True
        self.ncaaw_basketball_favorite_teams = self.config.get('ncaaw_basketball_scoreboard', {}).get('favorite_teams', [])
        self.in_ncaaw_basketball_rotation = False
        
        # Update display durations to include all modes
        self.display_durations = self.config['display'].get('display_durations', {})
        # Backward-compatibility: map legacy weather keys to current keys if provided in config
        try:
            if 'weather' in self.display_durations and 'weather_current' not in self.display_durations:
                self.display_durations['weather_current'] = self.display_durations['weather']
            if 'hourly_forecast' in self.display_durations and 'weather_hourly' not in self.display_durations:
                self.display_durations['weather_hourly'] = self.display_durations['hourly_forecast']
            if 'daily_forecast' in self.display_durations and 'weather_daily' not in self.display_durations:
                self.display_durations['weather_daily'] = self.display_durations['daily_forecast']
        except Exception:
            pass
        # Add defaults for soccer if missing
        default_durations = {
            'clock': 15,
            'weather_current': 15,
            'weather_hourly': 15,
            'weather_daily': 15,
            'stocks': 45,
            'stock_news': 30,
            'calendar': 30,
            'youtube': 30,
            'nhl_live': 30,
            'nhl_recent': 20,
            'nhl_upcoming': 20,
            'nba_live': 30,
            'nba_recent': 20,
            'nba_upcoming': 20,
            'wnba_live': 30,
            'wnba_recent': 20,
            'wnba_upcoming': 20,
            'mlb_live': 30,
            'mlb_recent': 20,
            'mlb_upcoming': 20,
            'milb_live': 30,
            'milb_recent': 20,
            'milb_upcoming': 20,
            'soccer_live': 30, # Soccer durations
            'soccer_recent': 20,
            'soccer_upcoming': 20,
            'nfl_live': 30, # Added NFL durations
            'nfl_recent': 30,
            'nfl_upcoming': 30,
            'ncaa_fb_live': 30, # Added NCAA FB durations
            'ncaa_fb_recent': 15,
            'ncaa_fb_upcoming': 15,
            'music': 20, # Default duration for music, will be overridden by config if present
            'ncaa_baseball_live': 30, # Added NCAA Baseball durations
            'ncaa_baseball_recent': 15,
            'ncaa_baseball_upcoming': 15,
            'ncaam_basketball_live': 30, # Added NCAA Men's Basketball durations
            'ncaam_basketball_recent': 15,
            'ncaam_basketball_upcoming': 15,
            'ncaaw_basketball_live': 30, # Added NCAA Womens's Basketball durations
            'ncaaw_basketball_recent': 15,
            'ncaaw_basketball_upcoming': 15,
            'ncaam_hockey_live': 30, # Added NCAA Men's Hockey durations
            'ncaam_hockey_recent': 15,
            'ncaam_hockey_upcoming': 15,
            'ncaaw_hockey_live': 30, # Added NCAA Men's Hockey durations
            'ncaaw_hockey_recent': 15,
            'ncaaw_hockey_upcoming': 15
        }
        # Merge loaded durations with defaults
        for key, value in default_durations.items():
            if key not in self.display_durations:
                 self.display_durations[key] = value
        
        # Log favorite teams only if the respective sport is enabled
        if nhl_enabled:
            logger.info(f"NHL Favorite teams: {self.nhl_favorite_teams}")
        if nba_enabled:
            logger.info(f"NBA Favorite teams: {self.nba_favorite_teams}")
        if wnba_enabled:
            logger.info(f"WNBA Favorite teams: {self.wnba_favorite_teams}")
        if mlb_enabled:
            logger.info(f"MLB Favorite teams: {self.mlb_favorite_teams}")
        if milb_enabled:
            logger.info(f"MiLB Favorite teams: {self.config.get('milb_scoreboard', {}).get('favorite_teams', [])}")
        if soccer_enabled: # Check if soccer is enabled
            logger.info(f"Soccer Favorite teams: {self.soccer_favorite_teams}")
        if nfl_enabled: # Check if NFL is enabled
            logger.info(f"NFL Favorite teams: {self.nfl_favorite_teams}")
        if ncaa_fb_enabled: # Check if NCAA FB is enabled
            logger.info(f"NCAA FB Favorite teams: {self.ncaa_fb_favorite_teams}")
        if ncaa_baseball_enabled: # Check if NCAA Baseball is enabled
            logger.info(f"NCAA Baseball Favorite teams: {self.ncaa_baseball_favorite_teams}")
        if ncaam_basketball_enabled: # Check if NCAA Men's Basketball is enabled
            logger.info(f"NCAA Men's Basketball Favorite teams: {self.ncaam_basketball_favorite_teams}")
        if ncaaw_basketball_enabled: # Check if NCAA Womens's Basketball is enabled
            logger.info(f"NCAA Womens's Basketball Favorite teams: {self.ncaaw_basketball_favorite_teams}")

        logger.info(f"Available display modes: {self.available_modes}")
        logger.info(f"Initial display mode: {self.current_display_mode}")
        logger.info("DisplayController initialized with display_manager: %s", id(self.display_manager))

        # --- SCHEDULING ---
        self.is_display_active = True
        self._load_schedule_config() # Load schedule config once at startup

    def _handle_music_update(self, track_info: Dict[str, Any], significant_change: bool = False):
        """Callback for when music track info changes."""
        # MusicManager now handles its own display state (album art, etc.)
        # This callback might still be useful if DisplayController needs to react to music changes
        # for reasons other than directly re-drawing the music screen (e.g., logging, global state).
        # For now, we'll keep it simple. If the music screen is active, it will redraw on its own.
        if track_info:
            logger.debug(f"DisplayController received music update (via callback): Title - {track_info.get('title')}, Playing - {track_info.get('is_playing')}")
        else:
            logger.debug("DisplayController received music update (via callback): Track is None or not playing.")

        if self.current_display_mode == 'music' and self.music_manager:
            if significant_change:
                logger.info("Music is current display mode and SIGNIFICANT track updated. Signaling immediate refresh.")
                self.force_clear = True # Tell the display method to clear before drawing
            else:
                logger.debug("Music is current display mode and received a MINOR update (e.g. progress). No force_clear.")
                # self.force_clear = False # Ensure it's false if not significant, or let run loop manage
        # If the current display mode is music, the MusicManager's display method will be called
        # in the main loop and will use its own updated internal state. No explicit action needed here
        # to force a redraw of the music screen itself, unless DisplayController wants to switch TO music mode.
        # Example: if self.current_display_mode == 'music': self.force_clear = True (but MusicManager.display handles this)

    def get_current_duration(self) -> int:
        """Get the duration for the current display mode."""
        mode_key = self.current_display_mode

        # Handle dynamic duration for news manager
        if mode_key == 'news_manager' and self.news_manager:
            try:
                dynamic_duration = self.news_manager.get_dynamic_duration()
                # Only log if duration has changed or we haven't logged this duration yet
                if not hasattr(self, '_last_logged_duration') or self._last_logged_duration != dynamic_duration:
                    logger.info(f"Using dynamic duration for news_manager: {dynamic_duration} seconds")
                    self._last_logged_duration = dynamic_duration
                return dynamic_duration
            except Exception as e:
                logger.error(f"Error getting dynamic duration for news_manager: {e}")
                # Fall back to configured duration
                return self.display_durations.get(mode_key, 60)

        # Handle dynamic duration for stocks
        elif mode_key == 'stocks' and self.stocks:
            try:
                dynamic_duration = self.stocks.get_dynamic_duration()
                # Only log if duration has changed or we haven't logged this duration yet
                if not hasattr(self, '_last_logged_duration') or self._last_logged_duration != dynamic_duration:
                    logger.info(f"Using dynamic duration for stocks: {dynamic_duration} seconds")
                    self._last_logged_duration = dynamic_duration
                return dynamic_duration
            except Exception as e:
                logger.error(f"Error getting dynamic duration for stocks: {e}")
                # Fall back to configured duration
                return self.display_durations.get(mode_key, 60)

        # Handle dynamic duration for stock_news
        elif mode_key == 'stock_news' and self.news:
            try:
                dynamic_duration = self.news.get_dynamic_duration()
                # Only log if duration has changed or we haven't logged this duration yet
                if not hasattr(self, '_last_logged_duration') or self._last_logged_duration != dynamic_duration:
                    logger.info(f"Using dynamic duration for stock_news: {dynamic_duration} seconds")
                    self._last_logged_duration = dynamic_duration
                return dynamic_duration
            except Exception as e:
                logger.error(f"Error getting dynamic duration for stock_news: {e}")
                # Fall back to configured duration
                return self.display_durations.get(mode_key, 60)

        # Handle dynamic duration for odds_ticker
        elif mode_key == 'odds_ticker' and self.odds_ticker:
            try:
                dynamic_duration = self.odds_ticker.get_dynamic_duration()
                # Only log if duration has changed or we haven't logged this duration yet
                if not hasattr(self, '_last_logged_duration') or self._last_logged_duration != dynamic_duration:
                    logger.info(f"Using dynamic duration for odds_ticker: {dynamic_duration} seconds")
                    self._last_logged_duration = dynamic_duration
                return dynamic_duration
            except Exception as e:
                logger.error(f"Error getting dynamic duration for odds_ticker: {e}")
                # Fall back to configured duration
                return self.display_durations.get(mode_key, 60)

        # Handle leaderboard duration (user choice between fixed or dynamic)
        elif mode_key == 'leaderboard' and self.leaderboard:
            try:
                duration = self.leaderboard.get_duration()
                mode_type = "dynamic" if self.leaderboard.dynamic_duration else "fixed"
                # Only log if duration has changed or we haven't logged this duration yet
                if not hasattr(self, '_last_logged_leaderboard_duration') or self._last_logged_leaderboard_duration != duration:
                    logger.info(f"Using leaderboard {mode_type} duration: {duration} seconds")
                    self._last_logged_leaderboard_duration = duration
                return duration
            except Exception as e:
                logger.error(f"Error getting duration for leaderboard: {e}")
                # Fall back to configured duration
                return self.display_durations.get(mode_key, 600)

        # Simplify weather key handling
        elif mode_key.startswith('weather_'):
            return self.display_durations.get(mode_key, 15)
            # duration_key = mode_key.split('_', 1)[1]
            # if duration_key == 'current': duration_key = 'weather_current' # Keep specific keys
            # elif duration_key == 'hourly': duration_key = 'weather_hourly'
            # elif duration_key == 'daily': duration_key = 'weather_daily'
            # else: duration_key = 'weather_current' # Default to current
            # return self.display_durations.get(duration_key, 15)
        
        return self.display_durations.get(mode_key, 15)

    def _update_modules(self):
        """Call update methods on active managers."""
        # Check if we're currently scrolling and defer updates if so
        if self.display_manager.is_currently_scrolling():
            logger.debug("Display is currently scrolling, deferring module updates")
            # Defer updates for modules that might cause lag during scrolling
            if self.odds_ticker: 
                self.display_manager.defer_update(self.odds_ticker.update, priority=1)
            if self.leaderboard:
                self.display_manager.defer_update(self.leaderboard.update, priority=1)
            if self.stocks: 
                self.display_manager.defer_update(self.stocks.update_stock_data, priority=2)
            if self.news: 
                self.display_manager.defer_update(self.news.update_news_data, priority=2)
            # Defer sport manager updates that might do heavy API fetching
            if hasattr(self, 'ncaa_fb_live') and self.ncaa_fb_live:
                self.display_manager.defer_update(self.ncaa_fb_live.update, priority=3)
            if hasattr(self, 'ncaa_fb_recent') and self.ncaa_fb_recent:
                self.display_manager.defer_update(self.ncaa_fb_recent.update, priority=3)
            if hasattr(self, 'ncaa_fb_upcoming') and self.ncaa_fb_upcoming:
                self.display_manager.defer_update(self.ncaa_fb_upcoming.update, priority=3)
            if hasattr(self, 'nfl_live') and self.nfl_live:
                self.display_manager.defer_update(self.nfl_live.update, priority=3)
            if hasattr(self, 'nfl_recent') and self.nfl_recent:
                self.display_manager.defer_update(self.nfl_recent.update, priority=3)
            if hasattr(self, 'nfl_upcoming') and self.nfl_upcoming:
                self.display_manager.defer_update(self.nfl_upcoming.update, priority=3)
            # Continue with non-scrolling-sensitive updates
            if self.weather: self.weather.get_weather()
            if self.calendar: self.calendar.update(time.time())
            if self.youtube: self.youtube.update()
            if self.text_display: self.text_display.update()
            if self.static_image: self.static_image.update()
            if self.of_the_day: self.of_the_day.update(time.time())
        else:
            # Not scrolling, perform all updates normally
            if self.weather: self.weather.get_weather()
            if self.stocks: self.stocks.update_stock_data()
            if self.news: self.news.update_news_data()
            if self.odds_ticker: self.odds_ticker.update()
            if self.calendar: self.calendar.update(time.time())
            if self.youtube: self.youtube.update()
            if self.text_display: self.text_display.update()
            if self.static_image: self.static_image.update()
            if self.of_the_day: self.of_the_day.update(time.time())
            
            # Update sports managers for leaderboard data
            if self.leaderboard: self.leaderboard.update()
            
            # Update key sports managers that feed the leaderboard
            if self.nfl_live: self.nfl_live.update()
            if self.nfl_recent: self.nfl_recent.update()
            if self.nfl_upcoming: self.nfl_upcoming.update()
            if self.ncaa_fb_live: self.ncaa_fb_live.update()
            if self.ncaa_fb_recent: self.ncaa_fb_recent.update()
            if self.ncaa_fb_upcoming: self.ncaa_fb_upcoming.update()
        
        # News manager fetches data when displayed, not during updates
        # if self.news_manager: self.news_manager.fetch_news_data()
        
        # Only update the currently active sport manager to prevent confusing logs
        # and reduce unnecessary API calls
        current_sport = None
        if self.current_display_mode.endswith('_live'):
            current_sport = self.current_display_mode.replace('_live', '')
        elif self.current_display_mode.endswith('_recent'):
            current_sport = self.current_display_mode.replace('_recent', '')
        elif self.current_display_mode.endswith('_upcoming'):
            current_sport = self.current_display_mode.replace('_upcoming', '')
        
        # Update only the currently active sport manager
        if current_sport == 'nhl':
            if self.nhl_live: self.nhl_live.update()
            if self.nhl_recent: self.nhl_recent.update()
            if self.nhl_upcoming: self.nhl_upcoming.update()
        elif current_sport == 'nba':
            if self.nba_live: self.nba_live.update()
            if self.nba_recent: self.nba_recent.update()
            if self.nba_upcoming: self.nba_upcoming.update()
        elif current_sport == 'wnba':
            if self.wnba_live: self.wnba_live.update()
            if self.wnba_recent: self.wnba_recent.update()
            if self.wnba_upcoming: self.wnba_upcoming.update()
        elif current_sport == 'mlb':
            if self.mlb_live: self.mlb_live.update()
            if self.mlb_recent: self.mlb_recent.update()
            if self.mlb_upcoming: self.mlb_upcoming.update()
        elif current_sport == 'milb':
            if self.milb_live: self.milb_live.update()
            if self.milb_recent: self.milb_recent.update()
            if self.milb_upcoming: self.milb_upcoming.update()
        elif current_sport == 'soccer':
            if self.soccer_live: self.soccer_live.update()
            if self.soccer_recent: self.soccer_recent.update()
            if self.soccer_upcoming: self.soccer_upcoming.update()
        elif current_sport == 'nfl':
            if self.nfl_live: self.nfl_live.update()
            if self.nfl_recent: self.nfl_recent.update()
            if self.nfl_upcoming: self.nfl_upcoming.update()
        elif current_sport == 'ncaa_fb':
            if self.ncaa_fb_live: self.ncaa_fb_live.update()
            if self.ncaa_fb_recent: self.ncaa_fb_recent.update()
            if self.ncaa_fb_upcoming: self.ncaa_fb_upcoming.update()
        elif current_sport == 'ncaa_baseball':
            if self.ncaa_baseball_live: self.ncaa_baseball_live.update()
            if self.ncaa_baseball_recent: self.ncaa_baseball_recent.update()
            if self.ncaa_baseball_upcoming: self.ncaa_baseball_upcoming.update()
        elif current_sport == 'ncaam_basketball':
            if self.ncaam_basketball_live: self.ncaam_basketball_live.update()
            if self.ncaam_basketball_recent: self.ncaam_basketball_recent.update()
            if self.ncaam_basketball_upcoming: self.ncaam_basketball_upcoming.update()
        elif current_sport == 'ncaaw_basketball':
            if self.ncaaw_basketball_live: self.ncaaw_basketball_live.update()
            if self.ncaaw_basketball_recent: self.ncaaw_basketball_recent.update()
            if self.ncaaw_basketball_upcoming: self.ncaaw_basketball_upcoming.update()
        elif current_sport == 'ncaam_hockey':
            if self.ncaam_hockey_live: self.ncaam_hockey_live.update()
            if self.ncaam_hockey_recent: self.ncaam_hockey_recent.update()
            if self.ncaam_hockey_upcoming: self.ncaam_hockey_upcoming.update()
        elif current_sport == 'ncaaw_hockey':
            if self.ncaaw_hockey_live: self.ncaaw_hockey_live.update()
            if self.ncaaw_hockey_recent: self.ncaaw_hockey_recent.update()
            if self.ncaaw_hockey_upcoming: self.ncaaw_hockey_upcoming.update()
        else:
            # If no specific sport is active, update all managers (fallback behavior)
            # This ensures data is available when switching to a sport
            if self.nhl_live: self.nhl_live.update()
            if self.nhl_recent: self.nhl_recent.update()
            if self.nhl_upcoming: self.nhl_upcoming.update()
            
            if self.nba_live: self.nba_live.update()
            if self.nba_recent: self.nba_recent.update()
            if self.nba_upcoming: self.nba_upcoming.update()
            
            if self.wnba_live: self.wnba_live.update()
            if self.wnba_recent: self.wnba_recent.update()
            if self.wnba_upcoming: self.wnba_upcoming.update()
            
            if self.mlb_live: self.mlb_live.update()
            if self.mlb_recent: self.mlb_recent.update()
            if self.mlb_upcoming: self.mlb_upcoming.update()
            
            if self.milb_live: self.milb_live.update()
            if self.milb_recent: self.milb_recent.update()
            if self.milb_upcoming: self.milb_upcoming.update()
            
            if self.soccer_live: self.soccer_live.update()
            if self.soccer_recent: self.soccer_recent.update()
            if self.soccer_upcoming: self.soccer_upcoming.update()

            if self.nfl_live: self.nfl_live.update()
            if self.nfl_recent: self.nfl_recent.update()
            if self.nfl_upcoming: self.nfl_upcoming.update()

            if self.ncaa_fb_live: self.ncaa_fb_live.update()
            if self.ncaa_fb_recent: self.ncaa_fb_recent.update()
            if self.ncaa_fb_upcoming: self.ncaa_fb_upcoming.update()

            if self.ncaa_baseball_live: self.ncaa_baseball_live.update()
            if self.ncaa_baseball_recent: self.ncaa_baseball_recent.update()
            if self.ncaa_baseball_upcoming: self.ncaa_baseball_upcoming.update()

            if self.ncaam_basketball_live: self.ncaam_basketball_live.update()
            if self.ncaam_basketball_recent: self.ncaam_basketball_recent.update()
            if self.ncaam_basketball_upcoming: self.ncaam_basketball_upcoming.update()

            if self.ncaaw_basketball_live: self.ncaaw_basketball_live.update()
            if self.ncaaw_basketball_recent: self.ncaaw_basketball_recent.update()
            if self.ncaaw_basketball_upcoming: self.ncaaw_basketball_upcoming.update()

            if self.ncaam_hockey_live: self.ncaam_hockey_live.update()
            if self.ncaam_hockey_recent: self.ncaam_hockey_recent.update()
            if self.ncaam_hockey_upcoming: self.ncaam_hockey_upcoming.update()

            if self.ncaaw_hockey_live: self.ncaaw_hockey_live.update()
            if self.ncaaw_hockey_recent: self.ncaaw_hockey_recent.update()
            if self.ncaaw_hockey_upcoming: self.ncaaw_hockey_upcoming.update()

    def _check_live_games(self) -> tuple:
        """
        Check if there are any live games available.
        Returns:
            tuple: (has_live_games, sport_type)
            sport_type will be 'nhl', 'nba', 'mlb', 'milb', 'soccer' or None
        """
        # Only include sports that are enabled in config
        live_checks = {}
        if 'nhl_scoreboard' in self.config and self.config['nhl_scoreboard'].get('enabled', False):
            live_checks['nhl'] = self.nhl_live and self.nhl_live.live_games
        if 'nba_scoreboard' in self.config and self.config['nba_scoreboard'].get('enabled', False):
            live_checks['nba'] = self.nba_live and self.nba_live.live_games
        if 'wnba_scoreboard' in self.config and self.config['wnba_scoreboard'].get('enabled', False):
            live_checks['wnba'] = self.wnba_live and self.wnba_live.live_games
        if 'mlb' in self.config and self.config['mlb'].get('enabled', False):
            live_checks['mlb'] = self.mlb_live and self.mlb_live.live_games
        if 'milb' in self.config and self.config['milb'].get('enabled', False):
            live_checks['milb'] = self.milb_live and self.milb_live.live_games
        if 'nfl_scoreboard' in self.config and self.config['nfl_scoreboard'].get('enabled', False):
            live_checks['nfl'] = self.nfl_live and self.nfl_live.live_games
        if 'soccer_scoreboard' in self.config and self.config['soccer_scoreboard'].get('enabled', False):
            live_checks['soccer'] = self.soccer_live and self.soccer_live.live_games
        if 'ncaa_fb_scoreboard' in self.config and self.config['ncaa_fb_scoreboard'].get('enabled', False):
            live_checks['ncaa_fb'] = self.ncaa_fb_live and self.ncaa_fb_live.live_games
        if 'ncaa_baseball_scoreboard' in self.config and self.config['ncaa_baseball_scoreboard'].get('enabled', False):
            live_checks['ncaa_baseball'] = self.ncaa_baseball_live and self.ncaa_baseball_live.live_games
        if 'ncaam_basketball_scoreboard' in self.config and self.config['ncaam_basketball_scoreboard'].get('enabled', False):
            live_checks['ncaam_basketball'] = self.ncaam_basketball_live and self.ncaam_basketball_live.live_games
        if 'ncaaw_basketball_scoreboard' in self.config and self.config['ncaaw_basketball_scoreboard'].get('enabled', False):
            live_checks['ncaaw_basketball'] = self.ncaaw_basketball_live and self.ncaaw_basketball_live.live_games
        if 'ncaam_hockey_scoreboard' in self.config and self.config['ncaam_hockey_scoreboard'].get('enabled', False):
            live_checks['ncaam_hockey'] = self.ncaam_hockey_live and self.ncaam_hockey_live.live_games
        if 'ncaaw_hockey_scoreboard' in self.config and self.config['ncaaw_hockey_scoreboard'].get('enabled', False):
            live_checks['ncaaw_hockey'] = self.ncaaw_hockey_live and self.ncaaw_hockey_live.live_games

        for sport, has_live_games in live_checks.items():
            if has_live_games:
                logger.debug(f"{sport.upper()} live games available")
                return True, sport
            
        return False, None

    def _get_team_games(self, team: str, sport: str = 'nhl', is_recent: bool = True) -> bool:
        """
        Get games for a specific team and update the current game.
        Args:
            team: Team abbreviation
            sport: 'nhl', 'nba', 'mlb', 'milb', or 'soccer'
            is_recent: Whether to look for recent or upcoming games
        Returns:
            bool: True if games were found and set
        """
        manager_recent = None
        manager_upcoming = None
        games_list_attr = 'games_list' # Default for NHL/NBA
        abbr_key_home = 'home_abbr'
        abbr_key_away = 'away_abbr'

        if sport == 'nhl':
            manager_recent = self.nhl_recent
            manager_upcoming = self.nhl_upcoming
        elif sport == 'nba':
            manager_recent = self.nba_recent
            manager_upcoming = self.nba_upcoming
        elif sport == 'wnba':
            manager_recent = self.wnba_recent
            manager_upcoming = self.wnba_upcoming
        elif sport == 'mlb':
            manager_recent = self.mlb_recent
            manager_upcoming = self.mlb_upcoming
            games_list_attr = 'recent_games' if is_recent else 'upcoming_games'
            abbr_key_home = 'home_team' # MLB uses different keys
            abbr_key_away = 'away_team'
        elif sport == 'milb':
            manager_recent = self.milb_recent
            manager_upcoming = self.milb_upcoming
            games_list_attr = 'recent_games' if is_recent else 'upcoming_games'
            abbr_key_home = 'home_team' # MiLB uses different keys
            abbr_key_away = 'away_team'
        elif sport == 'soccer':
            manager_recent = self.soccer_recent
            manager_upcoming = self.soccer_upcoming
            games_list_attr = 'games_list' if is_recent else 'upcoming_games' # Soccer uses games_list/upcoming_games
        elif sport == 'nfl':
            manager_recent = self.nfl_recent
            manager_upcoming = self.nfl_upcoming
        elif sport == 'ncaa_fb': # Add NCAA FB case
            manager_recent = self.ncaa_fb_recent
            manager_upcoming = self.ncaa_fb_upcoming
        else:
            logger.warning(f"Unsupported sport '{sport}' for team game check")
            return False

        manager = manager_recent if is_recent else manager_upcoming

        if manager and hasattr(manager, games_list_attr):
            game_list = getattr(manager, games_list_attr, [])
            for game in game_list:
                # Need to handle potential missing keys gracefully
                home_team_abbr = game.get(abbr_key_home)
                away_team_abbr = game.get(abbr_key_away)
                if home_team_abbr == team or away_team_abbr == team:
                    manager.current_game = game
                    return True
        return False


    def _has_team_games(self, sport: str = 'nhl') -> bool:
        """Check if there are any games for favorite teams."""
        favorite_teams = []
        manager_recent = None
        manager_upcoming = None
        
        if sport == 'nhl':
            favorite_teams = self.nhl_favorite_teams
            manager_recent = self.nhl_recent
            manager_upcoming = self.nhl_upcoming
        elif sport == 'nba':
            favorite_teams = self.nba_favorite_teams
            manager_recent = self.nba_recent
            manager_upcoming = self.nba_upcoming
        elif sport == 'wnba':
            favorite_teams = self.wnba_favorite_teams
            manager_recent = self.wnba_recent
            manager_upcoming = self.wnba_upcoming
        elif sport == 'mlb':
            favorite_teams = self.mlb_favorite_teams
            manager_recent = self.mlb_recent
            manager_upcoming = self.mlb_upcoming
        elif sport == 'milb':
            favorite_teams = self.config.get('milb_scoreboard', {}).get('favorite_teams', [])
            manager_recent = self.milb_recent
            manager_upcoming = self.milb_upcoming
        elif sport == 'soccer':
            favorite_teams = self.soccer_favorite_teams
            manager_recent = self.soccer_recent
            manager_upcoming = self.soccer_upcoming
        elif sport == 'nfl':
            favorite_teams = self.nfl_favorite_teams
            manager_recent = self.nfl_recent
            manager_upcoming = self.nfl_upcoming
        elif sport == 'ncaa_fb': # Add NCAA FB case
            favorite_teams = self.ncaa_fb_favorite_teams
            manager_recent = self.ncaa_fb_recent
            manager_upcoming = self.ncaa_fb_upcoming
            
        return bool(favorite_teams and (manager_recent or manager_upcoming))

    # --- SCHEDULING METHODS ---
    def _load_schedule_config(self):
        """Load schedule configuration once at startup."""
        schedule_config = self.config.get('schedule', {})
        self.schedule_enabled = schedule_config.get('enabled', False)
        try:
            self.start_time = datetime.strptime(schedule_config.get('start_time', '07:00'), '%H:%M').time()
            self.end_time = datetime.strptime(schedule_config.get('end_time', '22:00'), '%H:%M').time()
            logger.info(f"Schedule loaded: enabled={self.schedule_enabled}, start={self.start_time}, end={self.end_time}")
        except (ValueError, TypeError):
            logger.warning("Invalid time format in schedule config. Using defaults.")
            self.start_time = time_obj(7, 0)
            self.end_time = time_obj(22, 0)

    def _check_schedule(self):
        """Check if the display should be active based on the schedule."""
        if not self.schedule_enabled:
            if not self.is_display_active:
                logger.info("Schedule is disabled. Activating display.")
                self.is_display_active = True
            return

        now_time = datetime.now().time()
        
        # Handle overnight schedules
        if self.start_time <= self.end_time:
            should_be_active = self.start_time <= now_time < self.end_time
        else: 
            should_be_active = now_time >= self.start_time or now_time < self.end_time

        if should_be_active and not self.is_display_active:
            logger.info("Within scheduled time. Activating display.")
            self.is_display_active = True
            self.force_clear = True # Force a redraw
        elif not should_be_active and self.is_display_active:
            logger.info("Outside of scheduled time. Deactivating display.")
            self.display_manager.clear()
            self.is_display_active = False

    def _update_live_modes_in_rotation(self):
        """Add or remove live modes from available_modes based on live_priority and live games."""
        # Helper to add/remove live modes for all sports
        def update_mode(mode_name, manager, live_priority, sport_enabled):
            # Only process if the sport is enabled in config
            if not sport_enabled:
                # If sport is disabled, ensure the mode is removed from rotation
                if mode_name in self.available_modes:
                    self.available_modes.remove(mode_name)
                return
                
            if not live_priority:
                # Only add to rotation if manager exists and has live games
                if manager and getattr(manager, 'live_games', None):
                    live_games = getattr(manager, 'live_games', None)
                    if mode_name not in self.available_modes:
                        self.available_modes.append(mode_name)
                        logger.debug(f"Added {mode_name} to rotation (found {len(live_games)} live games)")
                else:
                    if mode_name in self.available_modes:
                        self.available_modes.remove(mode_name)
            else:
                # For live_priority=True, never add to regular rotation
                # These modes are only used for live priority takeover
                if mode_name in self.available_modes:
                    self.available_modes.remove(mode_name)
        
        # Check if each sport is enabled before processing
        nhl_enabled = self.config.get('nhl_scoreboard', {}).get('enabled', False)
        nba_enabled = self.config.get('nba_scoreboard', {}).get('enabled', False)
        wnba_enabled = self.config.get('wnba_scoreboard', {}).get('enabled', False)
        mlb_enabled = self.config.get('mlb_scoreboard', {}).get('enabled', False)
        milb_enabled = self.config.get('milb_scoreboard', {}).get('enabled', False)
        soccer_enabled = self.config.get('soccer_scoreboard', {}).get('enabled', False)
        nfl_enabled = self.config.get('nfl_scoreboard', {}).get('enabled', False)
        ncaa_fb_enabled = self.config.get('ncaa_fb_scoreboard', {}).get('enabled', False)
        ncaa_baseball_enabled = self.config.get('ncaa_baseball_scoreboard', {}).get('enabled', False)
        ncaam_basketball_enabled = self.config.get('ncaam_basketball_scoreboard', {}).get('enabled', False)
        ncaaw_basketball_enabled = self.config.get('ncaaw_basketball_scoreboard', {}).get('enabled', False)
        ncaam_hockey_enabled = self.config.get('ncaam_hockey_scoreboard', {}).get('enabled', False)
        ncaaw_hockey_enabled = self.config.get('ncaaw_hockey_scoreboard', {}).get('enabled', False)
        
        update_mode('nhl_live', getattr(self, 'nhl_live', None), self.nhl_live_priority, nhl_enabled)
        update_mode('nba_live', getattr(self, 'nba_live', None), self.nba_live_priority, nba_enabled)
        update_mode('wnba_live', getattr(self, 'wnba_live', None), self.wnba_live_priority, wnba_enabled)
        update_mode('mlb_live', getattr(self, 'mlb_live', None), self.mlb_live_priority, mlb_enabled)
        update_mode('milb_live', getattr(self, 'milb_live', None), self.milb_live_priority, milb_enabled)
        update_mode('soccer_live', getattr(self, 'soccer_live', None), self.soccer_live_priority, soccer_enabled)
        update_mode('nfl_live', getattr(self, 'nfl_live', None), self.nfl_live_priority, nfl_enabled)
        update_mode('ncaa_fb_live', getattr(self, 'ncaa_fb_live', None), self.ncaa_fb_live_priority, ncaa_fb_enabled)
        update_mode('ncaa_baseball_live', getattr(self, 'ncaa_baseball_live', None), self.ncaa_baseball_live_priority, ncaa_baseball_enabled)
        update_mode('ncaam_basketball_live', getattr(self, 'ncaam_basketball_live', None), self.ncaam_basketball_live_priority, ncaam_basketball_enabled)
        update_mode('ncaaw_basketball_live', getattr(self, 'ncaaw_basketball_live', None), self.ncaaw_basketball_live_priority, ncaaw_basketball_enabled)
        update_mode('ncaam_hockey_live', getattr(self, 'ncaam_hockey_live', None), self.ncaam_hockey_live_priority, ncaam_hockey_enabled)
        update_mode('ncaaw_hockey_live', getattr(self, 'ncaaw_hockey_live', None), self.ncaaw_hockey_live_priority, ncaaw_hockey_enabled)

    def run(self):
        """Run the display controller, switching between displays."""
        if not self.available_modes:
            logger.warning("No display modes are enabled. Exiting.")
            self.display_manager.cleanup()
            return
             
        try:
            logger.info("Clearing cache and refetching data to prevent stale data issues...")
            self.cache_manager.clear_cache()
            self._update_modules()
            logger.info("Cache cleared, waiting 5 seconds for fresh data fetch...")
            time.sleep(5)
            self.current_display_mode = self.available_modes[self.current_mode_index] if self.available_modes else 'none'
            while True:
                current_time = time.time()

                # Check the schedule (no config reload needed)
                self._check_schedule()
                if not self.is_display_active:
                    time.sleep(60)
                    continue
                
                # Update data for all modules first
                self._update_modules()
                
                # Process any deferred updates that may have accumulated
                self.display_manager.process_deferred_updates()
                
                # Update live modes in rotation if needed
                self._update_live_modes_in_rotation()

                # Check for live games and live_priority
                has_live_games, live_sport_type = self._check_live_games()
                is_currently_live = self.current_display_mode.endswith('_live')
                
                # Collect all sports with live_priority=True that have live games
                live_priority_sports = []
                for sport, attr, priority in [
                    ('nhl', 'nhl_live', self.nhl_live_priority),
                    ('nba', 'nba_live', self.nba_live_priority),
                    ('wnba', 'wnba_live', self.wnba_live_priority),
                    ('mlb', 'mlb_live', self.mlb_live_priority),
                    ('milb', 'milb_live', self.milb_live_priority),
                    ('soccer', 'soccer_live', self.soccer_live_priority),
                    ('nfl', 'nfl_live', self.nfl_live_priority),
                    ('ncaa_fb', 'ncaa_fb_live', self.ncaa_fb_live_priority),
                    ('ncaa_baseball', 'ncaa_baseball_live', self.ncaa_baseball_live_priority),
                    ('ncaam_basketball', 'ncaam_basketball_live', self.ncaam_basketball_live_priority),
<<<<<<< HEAD
                    ('ncaaw_basketball', 'ncaaw_basketball_live', self.ncaaw_basketball_live_priority),
                    ('ncaam_hockey', 'ncaam_hockey_live', self.ncaam_hockey_live_priority)
=======
                    ('ncaam_hockey', 'ncaam_hockey_live', self.ncaam_hockey_live_priority),
                    ('ncaaw_hockey', 'ncaaw_hockey_live', self.ncaaw_hockey_live_priority)
>>>>>>> 3406234e
                ]:
                    manager = getattr(self, attr, None)
                    # Only consider sports that are enabled (manager is not None) and have actual live games
                    live_games = getattr(manager, 'live_games', None) if manager is not None else None
                    # Check that manager exists, has live_priority enabled, has live_games attribute, and has at least one live game
                    if (manager is not None and 
                        priority and 
                        live_games is not None and 
                        len(live_games) > 0):
                        live_priority_sports.append(sport)
                        logger.debug(f"Live priority sport found: {sport} with {len(live_games)} live games")
                    elif manager is not None and priority and live_games is not None:
                        logger.debug(f"{sport} has live_priority=True but {len(live_games)} live games (not taking over)")
                
                # Determine if we have any live priority sports
                live_priority_takeover = len(live_priority_sports) > 0
                
                manager_to_display = None
                # --- State Machine for Display Logic ---
                if is_currently_live:
                    if live_priority_takeover:
                        # Check if we need to rotate to the next live priority sport
                        current_sport_type = self.current_display_mode.replace('_live', '')
                        
                        # If current sport is not in live priority sports, switch to first one
                        if current_sport_type not in live_priority_sports:
                            next_sport = live_priority_sports[0]
                            new_mode = f"{next_sport}_live"
                            logger.info(f"Current live sport {current_sport_type} no longer has priority, switching to {new_mode}")
                            self.current_display_mode = new_mode
                            if hasattr(self, '_last_logged_duration'):
                                delattr(self, '_last_logged_duration')
                            self.force_clear = True
                            self.last_switch = current_time
                            manager_to_display = getattr(self, f"{next_sport}_live", None)
                        else:
                            # Check if duration has elapsed for current sport
                            current_duration = self.get_current_duration()
                            if current_time - self.last_switch >= current_duration:
                                # Find next sport in rotation
                                current_index = live_priority_sports.index(current_sport_type)
                                next_index = (current_index + 1) % len(live_priority_sports)
                                next_sport = live_priority_sports[next_index]
                                new_mode = f"{next_sport}_live"
                                
                                logger.info(f"Rotating live priority sports: {current_sport_type} -> {next_sport} (duration: {current_duration}s)")
                                self.current_display_mode = new_mode
                                if hasattr(self, '_last_logged_duration'):
                                    delattr(self, '_last_logged_duration')
                                self.force_clear = True
                                self.last_switch = current_time
                                manager_to_display = getattr(self, f"{next_sport}_live", None)
                            else:
                                self.force_clear = False
                                manager_to_display = getattr(self, f"{current_sport_type}_live", None)
                    else:
                        # If no sport has live_priority takeover, treat as regular rotation
                        is_currently_live = False
                if not is_currently_live:
                    previous_mode_before_switch = self.current_display_mode
                    if live_priority_takeover:
                        # Switch to first live priority sport
                        next_sport = live_priority_sports[0]
                        new_mode = f"{next_sport}_live"
                        
                        # Double-check that the manager actually has live games before switching
                        target_manager = getattr(self, f"{next_sport}_live", None)
                        if target_manager and hasattr(target_manager, 'live_games') and len(target_manager.live_games) > 0:
                            logger.info(f"Live priority takeover: Switching to {new_mode} from {self.current_display_mode}")
                            logger.debug(f"[DisplayController] Live priority takeover details: sport={next_sport}, manager={target_manager}, live_games={target_manager.live_games}")
                            if previous_mode_before_switch == 'music' and self.music_manager:
                                self.music_manager.deactivate_music_display()
                            self.current_display_mode = new_mode
                            # Reset logged duration when mode changes
                            if hasattr(self, '_last_logged_duration'):
                                delattr(self, '_last_logged_duration')
                            self.force_clear = True
                            self.last_switch = current_time
                            manager_to_display = target_manager
                        else:
                            logger.warning(f"[DisplayController] Live priority takeover attempted for {new_mode} but manager has no live games, skipping takeover")
                            live_priority_takeover = False
                    else:
                        # No live_priority takeover, regular rotation
                        needs_switch = False
                        if self.current_display_mode.endswith('_live'):
                            # For live modes without live_priority, check if duration has elapsed
                            if current_time - self.last_switch >= self.get_current_duration():
                                needs_switch = True
                                self.current_mode_index = (self.current_mode_index + 1) % len(self.available_modes)
                                new_mode_after_timer = self.available_modes[self.current_mode_index]
                                if previous_mode_before_switch == 'music' and self.music_manager and new_mode_after_timer != 'music':
                                    self.music_manager.deactivate_music_display()
                                if self.current_display_mode != new_mode_after_timer:
                                    logger.info(f"Switching to {new_mode_after_timer} from {self.current_display_mode}")
                                self.current_display_mode = new_mode_after_timer
                                # Reset logged duration when mode changes
                                if hasattr(self, '_last_logged_duration'):
                                    delattr(self, '_last_logged_duration')
                        elif current_time - self.last_switch >= self.get_current_duration() or self.force_change:
                            self.force_change = False
                            if self.current_display_mode == 'calendar' and self.calendar:
                                self.calendar.advance_event()
                            elif self.current_display_mode == 'of_the_day' and self.of_the_day:
                                self.of_the_day.advance_item()
                            needs_switch = True
                            self.current_mode_index = (self.current_mode_index + 1) % len(self.available_modes)
                            new_mode_after_timer = self.available_modes[self.current_mode_index]
                            if previous_mode_before_switch == 'music' and self.music_manager and new_mode_after_timer != 'music':
                                self.music_manager.deactivate_music_display()
                            if self.current_display_mode != new_mode_after_timer:
                                logger.info(f"Switching to {new_mode_after_timer} from {self.current_display_mode}")
                            self.current_display_mode = new_mode_after_timer
                            # Reset logged duration when mode changes
                            if hasattr(self, '_last_logged_duration'):
                                delattr(self, '_last_logged_duration')
                        else:
                            needs_switch = False
                        if needs_switch:
                            self.force_clear = True
                            self.last_switch = current_time
                        else:
                            self.force_clear = False
                        # Only set manager_to_display if it hasn't been set by live priority logic
                        if manager_to_display is None:
                            if self.current_display_mode == 'clock' and self.clock:
                                manager_to_display = self.clock
                            elif self.current_display_mode == 'weather_current' and self.weather:
                                manager_to_display = self.weather
                            elif self.current_display_mode == 'weather_hourly' and self.weather:
                                manager_to_display = self.weather
                            elif self.current_display_mode == 'weather_daily' and self.weather:
                                manager_to_display = self.weather
                            elif self.current_display_mode == 'stocks' and self.stocks:
                                manager_to_display = self.stocks
                            elif self.current_display_mode == 'stock_news' and self.news:
                                manager_to_display = self.news
                            elif self.current_display_mode == 'odds_ticker' and self.odds_ticker:
                                manager_to_display = self.odds_ticker
                            elif self.current_display_mode == 'leaderboard' and self.leaderboard:
                                manager_to_display = self.leaderboard
                            elif self.current_display_mode == 'calendar' and self.calendar:
                                manager_to_display = self.calendar
                            elif self.current_display_mode == 'youtube' and self.youtube:
                                manager_to_display = self.youtube
                            elif self.current_display_mode == 'text_display' and self.text_display:
                                manager_to_display = self.text_display
                            elif self.current_display_mode == 'static_image' and self.static_image:
                                manager_to_display = self.static_image
                            elif self.current_display_mode == 'of_the_day' and self.of_the_day:
                                manager_to_display = self.of_the_day
                            elif self.current_display_mode == 'news_manager' and self.news_manager:
                                manager_to_display = self.news_manager
                            elif self.current_display_mode == 'nhl_recent' and self.nhl_recent:
                                manager_to_display = self.nhl_recent
                            elif self.current_display_mode == 'nhl_upcoming' and self.nhl_upcoming:
                                manager_to_display = self.nhl_upcoming
                            elif self.current_display_mode == 'nba_recent' and self.nba_recent:
                                manager_to_display = self.nba_recent
                            elif self.current_display_mode == 'nba_upcoming' and self.nba_upcoming:
                                manager_to_display = self.nba_upcoming
                            elif self.current_display_mode == 'wnba_recent' and self.wnba_recent:
                                manager_to_display = self.wnba_recent
                            elif self.current_display_mode == 'wnba_upcoming' and self.wnba_upcoming:
                                manager_to_display = self.wnba_upcoming
                            elif self.current_display_mode == 'nfl_recent' and self.nfl_recent:
                                manager_to_display = self.nfl_recent
                            elif self.current_display_mode == 'nfl_upcoming' and self.nfl_upcoming:
                                manager_to_display = self.nfl_upcoming
                            elif self.current_display_mode == 'ncaa_fb_recent' and self.ncaa_fb_recent:
                                manager_to_display = self.ncaa_fb_recent
                            elif self.current_display_mode == 'ncaa_fb_upcoming' and self.ncaa_fb_upcoming:
                                manager_to_display = self.ncaa_fb_upcoming
                            elif self.current_display_mode == 'ncaa_baseball_recent' and self.ncaa_baseball_recent:
                                manager_to_display = self.ncaa_baseball_recent
                            elif self.current_display_mode == 'ncaa_baseball_upcoming' and self.ncaa_baseball_upcoming:
                                manager_to_display = self.ncaa_baseball_upcoming
                            elif self.current_display_mode == 'ncaam_basketball_recent' and self.ncaam_basketball_recent:
                                manager_to_display = self.ncaam_basketball_recent
                            elif self.current_display_mode == 'ncaam_basketball_upcoming' and self.ncaam_basketball_upcoming:
                                manager_to_display = self.ncaam_basketball_upcoming
                            elif self.current_display_mode == 'ncaaw_basketball_recent' and self.ncaaw_basketball_recent:
                                manager_to_display = self.ncaaw_basketball_recent
                            elif self.current_display_mode == 'ncaaw_basketball_upcoming' and self.ncaaw_basketball_upcoming:
                                manager_to_display = self.ncaaw_basketball_upcoming
                            elif self.current_display_mode == 'mlb_recent' and self.mlb_recent:
                                manager_to_display = self.mlb_recent
                            elif self.current_display_mode == 'mlb_upcoming' and self.mlb_upcoming:
                                manager_to_display = self.mlb_upcoming
                            elif self.current_display_mode == 'milb_recent' and self.milb_recent:
                                manager_to_display = self.milb_recent
                            elif self.current_display_mode == 'milb_upcoming' and self.milb_upcoming:
                                manager_to_display = self.milb_upcoming
                            elif self.current_display_mode == 'soccer_recent' and self.soccer_recent:
                                manager_to_display = self.soccer_recent
                            elif self.current_display_mode == 'soccer_upcoming' and self.soccer_upcoming:
                                manager_to_display = self.soccer_upcoming
                            elif self.current_display_mode == 'music' and self.music_manager:
                                manager_to_display = self.music_manager
                            elif self.current_display_mode == 'nhl_live' and self.nhl_live:
                                manager_to_display = self.nhl_live
                            elif self.current_display_mode == 'nba_live' and self.nba_live:
                                manager_to_display = self.nba_live
                            elif self.current_display_mode == 'wnba_live' and self.wnba_live:
                                manager_to_display = self.wnba_live
                            elif self.current_display_mode == 'nfl_live' and self.nfl_live:
                                manager_to_display = self.nfl_live
                            elif self.current_display_mode == 'ncaa_fb_live' and self.ncaa_fb_live:
                                manager_to_display = self.ncaa_fb_live
                            elif self.current_display_mode == 'ncaa_baseball_live' and self.ncaa_baseball_live:
                                manager_to_display = self.ncaa_baseball_live
                            elif self.current_display_mode == 'ncaam_basketball_live' and self.ncaam_basketball_live:
                                manager_to_display = self.ncaam_basketball_live
                            elif self.current_display_mode == 'ncaaw_basketball_live' and self.ncaaw_basketball_live:
                                manager_to_display = self.ncaaw_basketball_live
                            elif self.current_display_mode == 'ncaam_hockey_live' and self.ncaam_hockey_live:
                                manager_to_display = self.ncaam_hockey_live
                            elif self.current_display_mode == 'ncaam_hockey_recent' and self.ncaam_hockey_recent:
                                manager_to_display = self.ncaam_hockey_recent
                            elif self.current_display_mode == 'ncaam_hockey_upcoming' and self.ncaam_hockey_upcoming:
                                manager_to_display = self.ncaam_hockey_upcoming
                            elif self.current_display_mode == 'ncaaw_hockey_live' and self.ncaaw_hockey_live:
                                manager_to_display = self.ncaaw_hockey_live
                            elif self.current_display_mode == 'ncaaw_hockey_recent' and self.ncaaw_hockey_recent:
                                manager_to_display = self.ncaaw_hockey_recent
                            elif self.current_display_mode == 'ncaaw_hockey_upcoming' and self.ncaaw_hockey_upcoming:
                                manager_to_display = self.ncaaw_hockey_upcoming
                            elif self.current_display_mode == 'mlb_live' and self.mlb_live:
                                manager_to_display = self.mlb_live
                            elif self.current_display_mode == 'milb_live' and self.milb_live:
                                manager_to_display = self.milb_live
                            elif self.current_display_mode == 'soccer_live' and self.soccer_live:
                                manager_to_display = self.soccer_live

                # --- Perform Display Update ---
                try:
                    # Log which display is being shown
                    if self.current_display_mode != getattr(self, '_last_logged_mode', None):
                        logger.info(f"Showing {self.current_display_mode}")
                        self._last_logged_mode = self.current_display_mode
                    
                    # Only log manager type when it changes to reduce spam
                    current_manager_type = type(manager_to_display).__name__ if manager_to_display else 'None'
                    if current_manager_type != getattr(self, '_last_logged_manager_type', None):
                        logger.info(f"manager_to_display is {current_manager_type}")
                        self._last_logged_manager_type = current_manager_type
                    
                    if self.current_display_mode == 'music' and self.music_manager:
                        # Call MusicManager's display method
                        self.music_manager.display(force_clear=self.force_clear)
                        # Reset force_clear if it was true for this mode
                        if self.force_clear:
                            self.force_clear = False
                    elif manager_to_display:
                        logger.debug(f"Attempting to display mode: {self.current_display_mode} using manager {type(manager_to_display).__name__} with force_clear={self.force_clear}")
                        # Call the appropriate display method based on mode/manager type
                        # Note: Some managers have different display methods or handle clearing internally
                        if self.current_display_mode == 'clock':
                            manager_to_display.display_time(force_clear=self.force_clear)
                        elif self.current_display_mode == 'weather_current':
                            manager_to_display.display_weather(force_clear=self.force_clear)
                        elif self.current_display_mode == 'weather_hourly':
                            manager_to_display.display_hourly_forecast(force_clear=self.force_clear)
                        elif self.current_display_mode == 'weather_daily':
                            manager_to_display.display_daily_forecast(force_clear=self.force_clear)
                        elif self.current_display_mode == 'stocks':
                            manager_to_display.display_stocks(force_clear=self.force_clear)
                        elif self.current_display_mode == 'stock_news':
                             manager_to_display.display_news() # Assumes internal clearing
                        elif self.current_display_mode in {'odds_ticker', 'leaderboard'}:
                            try:
                                manager_to_display.display(force_clear=self.force_clear)
                            except StopIteration:
                                self.force_change = True
                        elif self.current_display_mode == 'calendar':
                             manager_to_display.display(force_clear=self.force_clear)
                        elif self.current_display_mode == 'youtube':
                             manager_to_display.display(force_clear=self.force_clear)
                        elif self.current_display_mode == 'text_display':
                             manager_to_display.display() # Assumes internal clearing
                        elif self.current_display_mode == 'static_image':
                             manager_to_display.display(force_clear=self.force_clear)
                        elif self.current_display_mode == 'of_the_day':
                             manager_to_display.display(force_clear=self.force_clear)
                        elif self.current_display_mode == 'news_manager':
                             manager_to_display.display_news()
                        elif self.current_display_mode == 'ncaa_fb_upcoming' and self.ncaa_fb_upcoming:
                            self.ncaa_fb_upcoming.display(force_clear=self.force_clear)
                        elif self.current_display_mode == 'ncaam_basketball_recent' and self.ncaam_basketball_recent:
                            self.ncaam_basketball_recent.display(force_clear=self.force_clear)
                        elif self.current_display_mode == 'ncaam_basketball_upcoming' and self.ncaam_basketball_upcoming:
                            self.ncaam_basketball_upcoming.display(force_clear=self.force_clear)
                        elif self.current_display_mode == 'ncaaw_basketball_recent' and self.ncaaw_basketball_recent:
                            self.ncaaw_basketball_recent.display(force_clear=self.force_clear)
                        elif self.current_display_mode == 'ncaaw_basketball_upcoming' and self.ncaaw_basketball_upcoming:
                            self.ncaaw_basketball_upcoming.display(force_clear=self.force_clear)
                        elif self.current_display_mode == 'ncaa_baseball_recent' and self.ncaa_baseball_recent:
                            self.ncaa_baseball_recent.display(force_clear=self.force_clear)
                        elif self.current_display_mode == 'ncaa_baseball_upcoming' and self.ncaa_baseball_upcoming:
                            self.ncaa_baseball_upcoming.display(force_clear=self.force_clear)
                        elif self.current_display_mode == 'ncaam_hockey_recent' and self.ncaam_hockey_recent:
                            self.ncaam_hockey_recent.display(force_clear=self.force_clear)
                        elif self.current_display_mode == 'ncaam_hockey_upcoming' and self.ncaam_hockey_upcoming:
                            self.ncaam_hockey_upcoming.display(force_clear=self.force_clear)
                        elif self.current_display_mode == 'ncaaw_hockey_recent' and self.ncaaw_hockey_recent:
                            self.ncaaw_hockey_recent.display(force_clear=self.force_clear)
                        elif self.current_display_mode == 'ncaaw_hockey_upcoming' and self.ncaaw_hockey_upcoming:
                            self.ncaaw_hockey_upcoming.display(force_clear=self.force_clear)
                        elif self.current_display_mode == 'milb_live' and self.milb_live and len(self.milb_live.live_games) > 0:
                            logger.debug(f"[DisplayController] Calling MiLB live display with {len(self.milb_live.live_games)} live games")
                            # Update data before displaying for live managers
                            self.milb_live.update()
                            self.milb_live.display(force_clear=self.force_clear)
                        elif self.current_display_mode == 'milb_live' and self.milb_live:
                            logger.debug(f"[DisplayController] MiLB live manager exists but has {len(self.milb_live.live_games)} live games, switching to next mode")
                            # Switch to next mode since there are no live games
                            self.current_mode_index = (self.current_mode_index + 1) % len(self.available_modes)
                            self.current_display_mode = self.available_modes[self.current_mode_index]
                            self.force_clear = True
                            self.last_switch = current_time
                            logger.info(f"[DisplayController] Switched from milb_live (no games) to {self.current_display_mode}")
                        elif hasattr(manager_to_display, 'display'): # General case for most managers
                            # Special handling for live managers that need update before display
                            if self.current_display_mode.endswith('_live') and hasattr(manager_to_display, 'update'):
                                manager_to_display.update()
                            # Only log display method calls occasionally to reduce spam
                            current_time = time.time()
                            if not hasattr(self, '_last_display_method_log_time') or current_time - getattr(self, '_last_display_method_log_time', 0) >= 30:
                                logger.info(f"Calling display method for {self.current_display_mode}")
                                self._last_display_method_log_time = current_time
                            manager_to_display.display(force_clear=self.force_clear)
                        else:
                            logger.warning(f"Manager {type(manager_to_display).__name__} for mode {self.current_display_mode} does not have a standard 'display' method.")
                        
                        # Reset force_clear *after* a successful display call that used it
                        # Important: Only reset if the display method *might* have used it.
                        # Internal clearing methods (news, text) don't necessitate resetting it here.
                        if self.force_clear and self.current_display_mode not in ['stock_news', 'text_display']:
                            self.force_clear = False 
                    elif self.current_display_mode != 'none':
                         logger.warning(f"No manager found or selected for display mode: {self.current_display_mode}")
                         # If we can't display the current mode, switch to the next available mode
                         if self.available_modes:
                             self.current_mode_index = (self.current_mode_index + 1) % len(self.available_modes)
                             self.current_display_mode = self.available_modes[self.current_mode_index]
                             logger.info(f"Switching to next available mode: {self.current_display_mode}")
                         else:
                             logger.error("No available display modes found!")

                except Exception as e:
                    logger.error(f"Error during display update for mode {self.current_display_mode}: {e}", exc_info=True)
                    # Force clear on the next iteration after an error to be safe
                    self.force_clear = True 

                # Add a short sleep to prevent high CPU usage but ruin scrolling text
                # time.sleep(0.1)

        except KeyboardInterrupt:
            logger.info("Display controller stopped by user")
        except Exception as e:
            logger.error(f"Critical error in display controller run loop: {e}", exc_info=True)
        finally:
            logger.info("Cleaning up display manager...")
            self.display_manager.cleanup()
            if self.music_manager: # Check if music_manager object exists
                logger.info("Stopping music polling...")
                self.music_manager.stop_polling()
            logger.info("Cleanup complete.")

def main():
    controller = DisplayController()
    controller.run()

if __name__ == "__main__":
    main()<|MERGE_RESOLUTION|>--- conflicted
+++ resolved
@@ -1127,13 +1127,9 @@
                     ('ncaa_fb', 'ncaa_fb_live', self.ncaa_fb_live_priority),
                     ('ncaa_baseball', 'ncaa_baseball_live', self.ncaa_baseball_live_priority),
                     ('ncaam_basketball', 'ncaam_basketball_live', self.ncaam_basketball_live_priority),
-<<<<<<< HEAD
                     ('ncaaw_basketball', 'ncaaw_basketball_live', self.ncaaw_basketball_live_priority),
-                    ('ncaam_hockey', 'ncaam_hockey_live', self.ncaam_hockey_live_priority)
-=======
                     ('ncaam_hockey', 'ncaam_hockey_live', self.ncaam_hockey_live_priority),
                     ('ncaaw_hockey', 'ncaaw_hockey_live', self.ncaaw_hockey_live_priority)
->>>>>>> 3406234e
                 ]:
                     manager = getattr(self, attr, None)
                     # Only consider sports that are enabled (manager is not None) and have actual live games
