import os
import logging
import requests
from typing import Dict, Any, Optional, List
from pathlib import Path
from datetime import datetime, timedelta
from src.display_manager import DisplayManager
from src.cache_manager import CacheManager
import pytz
from src.base_classes.sports import SportsRecent, SportsUpcoming
from src.base_classes.football import Football, FootballLive

# Constants
ESPN_NFL_SCOREBOARD_URL = "https://site.api.espn.com/apis/site/v2/sports/football/nfl/scoreboard"

class BaseNFLManager(Football): # Renamed class
    """Base class for NFL managers with common functionality."""
    # Class variables for warning tracking
    _no_data_warning_logged = False
    _last_warning_time = 0
    _warning_cooldown = 60  # Only log warnings once per minute
    _shared_data = None
    _last_shared_update = 0
    
    def __init__(self, config: Dict[str, Any], display_manager: DisplayManager, cache_manager: CacheManager):
        self.logger = logging.getLogger('NFL') # Changed logger name
        super().__init__(config=config, display_manager=display_manager, cache_manager=cache_manager, logger=self.logger, sport_key="nfl")

        # Check display modes to determine what data to fetch
        display_modes = self.mode_config.get("display_modes", {})
        self.recent_enabled = display_modes.get("nfl_recent", False)
        self.upcoming_enabled = display_modes.get("nfl_upcoming", False)
        self.live_enabled = display_modes.get("nfl_live", False)

        self.logger.info(f"Initialized NFL manager with display dimensions: {self.display_width}x{self.display_height}")
        self.logger.info(f"Logo directory: {self.logo_dir}")
        self.logger.info(f"Display modes - Recent: {self.recent_enabled}, Upcoming: {self.upcoming_enabled}, Live: {self.live_enabled}")


    def _fetch_odds(self, game: Dict) -> None:
        super()._fetch_odds(game, "nfl")
    
    def _fetch_nfl_api_data(self, use_cache: bool = True) -> Optional[Dict]:
        """
        Fetches the full season schedule for NFL using background threading.
        Returns cached data immediately if available, otherwise starts background fetch.
        """
        now = datetime.now(pytz.utc)
        season_year = now.year
        if now.month < 8:
            season_year = now.year - 1
        datestring = f"{season_year}0801-{season_year+1}0301"
        cache_key = f"nfl_schedule_{season_year}"

        # Check cache first
        if use_cache:
            cached_data = self.cache_manager.get(cache_key)
            if cached_data:
                # Validate cached data structure
                if isinstance(cached_data, dict) and 'events' in cached_data:
                    self.logger.info(f"[NFL] Using cached schedule for {season_year}")
                    return cached_data
                elif isinstance(cached_data, list):
                    # Handle old cache format (list of events)
                    self.logger.info(f"[NFL] Using cached schedule for {season_year} (legacy format)")
                    return {'events': cached_data}
                else:
                    self.logger.warning(f"[NFL] Invalid cached data format for {season_year}: {type(cached_data)}")
                    # Clear invalid cache
                    self.cache_manager.delete(cache_key)
        
        # If background service is disabled, fall back to synchronous fetch
        if not self.background_enabled or not self.background_service:
            return self._fetch_nfl_api_data_sync(use_cache)
        
        # # Check if we already have a background fetch in progress
        # if season_year in self.background_fetch_requests:
        #     request_id = self.background_fetch_requests[season_year]
        #     result = self.background_service.get_result(request_id)
            
        #     if result and result.success:
        #         self.logger.info(f"[NFL] Background fetch completed for {season_year}")
        #         # Validate result data structure
        #         if isinstance(result.data, dict) and 'events' in result.data:
        #             return result.data
        #         elif isinstance(result.data, list):
        #             # Handle case where result.data is just the events list
        #             return {'events': result.data}
        #         else:
        #             self.logger.error(f"[NFL] Invalid background fetch result format: {type(result.data)}")
        #             return None
        #     elif result and not result.success:
        #         self.logger.warning(f"[NFL] Background fetch failed for {season_year}: {result.error}")
        #         # Remove failed request and try again
        #         del self.background_fetch_requests[season_year]
        #     else:
        #         self.logger.info(f"[NFL] Background fetch in progress for {season_year}, using partial data")
        #         # Return partial data if available, or None to indicate no data yet
        #         partial_data = self._get_partial_nfl_data(season_year)
        #         if partial_data:
        #             return {'events': partial_data}
        #         return None
        
        # Start background fetch
        self.logger.info(f"[NFL] Starting background fetch for {season_year} season schedule...")
        
        def fetch_callback(result):
            """Callback when background fetch completes."""
            if result.success:
                self.logger.info(f"[NFL] Background fetch completed for {season_year}: {len(result.data)} events")
            else:
                self.logger.error(f"[NFL] Background fetch failed for {season_year}: {result.error}")
            
            # Clean up request tracking
            if season_year in self.background_fetch_requests:
                del self.background_fetch_requests[season_year]
        
        # Get background service configuration
        background_config = self.mode_config.get("background_service", {})
        timeout = background_config.get("request_timeout", 30)
        max_retries = background_config.get("max_retries", 3)
        priority = background_config.get("priority", 2)
        
        # Submit background fetch request
        request_id = self.background_service.submit_fetch_request(
            sport="nfl",
            year=season_year,
            url=ESPN_NFL_SCOREBOARD_URL,
            cache_key=cache_key,
            params={"dates": datestring, "limit": 1000},
            headers=self.headers,
            timeout=timeout,
            max_retries=max_retries,
            priority=priority,
            callback=fetch_callback
        )
        
        # Track the request
        self.background_fetch_requests[season_year] = request_id
        
        # For immediate response, try to get partial data
        partial_data = self._get_partial_nfl_data(now.year)
        if partial_data:
            return {'events': partial_data}
        
        return None
    
    def _fetch_nfl_api_data_sync(self, use_cache: bool = True) -> Optional[Dict]:
        """
        Synchronous fallback for fetching NFL data when background service is disabled.
        """
        now = datetime.now(pytz.utc)
        current_year = now.year
        cache_key = f"nfl_schedule_{current_year}"

        self.logger.info(f"[NFL] Fetching full {current_year} season schedule from ESPN API (sync mode)...")
        try:
            response = self.session.get(ESPN_NFL_SCOREBOARD_URL, params={"dates": current_year, "limit":1000}, headers=self.headers, timeout=15)
            response.raise_for_status()
            data = response.json()
            events = data.get('events', [])
            
            if use_cache:
                self.cache_manager.set(cache_key, events)
            
            self.logger.info(f"[NFL] Successfully fetched {len(events)} events for the {current_year} season.")
            return {'events': events}
        except requests.exceptions.RequestException as e:
            self.logger.error(f"[NFL] API error fetching full schedule: {e}")
            return None
    
    def _get_partial_nfl_data(self, year: int) -> Optional[List]:
        """
        Get partial NFL data for immediate display while background fetch is in progress.
        This fetches current/recent games only for quick response.
        """
        try:
            # Fetch current week and next few days for immediate display
            now = datetime.now(pytz.utc)
            immediate_events = []
            
            start_date = now + timedelta(days=-1)
            end_date = now + timedelta(days=7)
            date_str = f"{start_date.strftime('%Y%m%d')}-{end_date.strftime('%Y%m%d')}"
            
            response = self.session.get(ESPN_NFL_SCOREBOARD_URL, params={"dates": date_str},headers=self.headers, timeout=10)
            response.raise_for_status()
            data = response.json()
            immediate_events = data.get('events', [])
                
            if immediate_events:
                self.logger.info(f"[NFL] Using {len(immediate_events)} immediate events while background fetch completes")
                return immediate_events
                
        except requests.exceptions.RequestException as e:
            self.logger.warning(f"[NFL] Error fetching immediate games for {year}: {e}")
        
        return None

<<<<<<< HEAD
    def _fetch_data(self) -> Optional[Dict]:
=======
    def _fetch_current_nfl_games(self) -> Optional[Dict]:
        """Fetch only current NFL games for live updates (not entire season)."""
        try:
            # Fetch current week's games only
            url = "https://site.api.espn.com/apis/site/v2/sports/football/nfl/scoreboard"
            response = self.session.get(url, headers=self.headers, timeout=10)
            response.raise_for_status()
            data = response.json()
            events = data.get('events', [])
            
            self.logger.info(f"[NFL Live] Fetched {len(events)} current games")
            return {'events': events}
        except requests.exceptions.RequestException as e:
            self.logger.error(f"[NFL Live] API error fetching current games: {e}")
            return None

    def _fetch_data(self, date_str: str = None) -> Optional[Dict]:
>>>>>>> 31ec0018
        """Fetch data using shared data mechanism or direct fetch for live."""
        self.logger.info(f"The current instance {type(self)}")
        if isinstance(self, NFLLiveManager):
            # Live games should fetch only current games, not entire season
            return self._fetch_current_nfl_games()
        else:
            # Recent and Upcoming managers should use cached season data
            return self._fetch_nfl_api_data(use_cache=True)

<<<<<<< HEAD
class NFLLiveManager(BaseNFLManager, FootballLive): # Renamed class
=======
    def _load_fonts(self):
        """Load fonts used by the scoreboard."""
        fonts = {}
        try:
            fonts['score'] = ImageFont.truetype("assets/fonts/PressStart2P-Regular.ttf", 10)
            fonts['time'] = ImageFont.truetype("assets/fonts/PressStart2P-Regular.ttf", 8)
            fonts['team'] = ImageFont.truetype("assets/fonts/PressStart2P-Regular.ttf", 8)
            fonts['status'] = ImageFont.truetype("assets/fonts/4x6-font.ttf", 6) # Using 4x6 for status
            fonts['detail'] = ImageFont.truetype("assets/fonts/4x6-font.ttf", 6) # Added detail font
            logging.info("[NFL] Successfully loaded fonts")
        except IOError:
            logging.warning("[NFL] Fonts not found, using default PIL font.")
            fonts['score'] = ImageFont.load_default()
            fonts['time'] = ImageFont.load_default()
            fonts['team'] = ImageFont.load_default()
            fonts['status'] = ImageFont.load_default()
            fonts['detail'] = ImageFont.load_default()
        return fonts

    def _draw_dynamic_odds(self, draw: ImageDraw.Draw, odds: Dict[str, Any], width: int, height: int) -> None:
        """Draw odds with dynamic positioning - only show negative spread and position O/U based on favored team."""
        home_team_odds = odds.get('home_team_odds', {})
        away_team_odds = odds.get('away_team_odds', {})
        home_spread = home_team_odds.get('spread_odds')
        away_spread = away_team_odds.get('spread_odds')

        # Get top-level spread as fallback
        top_level_spread = odds.get('spread')
        
        # If we have a top-level spread and the individual spreads are None or 0, use the top-level
        if top_level_spread is not None:
            if home_spread is None or home_spread == 0.0:
                home_spread = top_level_spread
            if away_spread is None:
                away_spread = -top_level_spread

        # Determine which team is favored (has negative spread)
        home_favored = home_spread is not None and home_spread < 0
        away_favored = away_spread is not None and away_spread < 0
        
        # Only show the negative spread (favored team)
        favored_spread = None
        favored_side = None
        
        if home_favored:
            favored_spread = home_spread
            favored_side = 'home'
            self.logger.debug(f"Home team favored with spread: {favored_spread}")
        elif away_favored:
            favored_spread = away_spread
            favored_side = 'away'
            self.logger.debug(f"Away team favored with spread: {favored_spread}")
        else:
            self.logger.debug("No clear favorite - spreads: home={home_spread}, away={away_spread}")
        
        # Show over/under on the opposite side of the favored team
        over_under = odds.get('over_under')
        if over_under is not None:
            ou_text = f"O/U: {over_under}"
            font = self.fonts['detail']  # Use detail font for odds
            ou_width = draw.textlength(ou_text, font=font)
            
            if favored_side == 'home':
                # Home team is favored, show O/U on left side (opposite of spread)
                ou_x = 0  # Top left
                ou_y = 0
                self.logger.debug(f"Showing O/U '{ou_text}' on left side (home favored)")
            elif favored_side == 'away':
                # Away team is favored, show O/U on right side (opposite of spread)
                ou_x = width - ou_width  # Top right
                ou_y = 0
                self.logger.debug(f"Showing O/U '{ou_text}' on right side (away favored)")
            else:
                # No clear favorite, show O/U in center
                ou_x = (width - ou_width) // 2
                ou_y = 0
                self.logger.debug(f"Showing O/U '{ou_text}' in center (no clear favorite)")
            
            self._draw_text_with_outline(draw, ou_text, (ou_x, ou_y), font, fill=(0, 255, 0))

    def _draw_text_with_outline(self, draw, text, position, font, fill=(255, 255, 255), outline_color=(0, 0, 0)):
        """Draw text with a black outline for better readability."""
        x, y = position
        for dx, dy in [(-1, -1), (-1, 0), (-1, 1), (0, -1), (0, 1), (1, -1), (1, 0), (1, 1)]:
            draw.text((x + dx, y + dy), text, font=font, fill=outline_color)
        draw.text((x, y), text, font=font, fill=fill)

    def _load_and_resize_logo(self, team_abbrev: str) -> Optional[Image.Image]:
        """Load and resize a team logo, with caching."""
        if team_abbrev in self._logo_cache:
            return self._logo_cache[team_abbrev]

        logo_path = os.path.join(self.logo_dir, f"{team_abbrev}.png")
        self.logger.debug(f"Logo path: {logo_path}")

        try:
            # Create placeholder if logo doesn't exist (useful for testing)
            if not os.path.exists(logo_path):
                self.logger.warning(f"Logo not found for {team_abbrev} at {logo_path}. Creating placeholder.")
                os.makedirs(os.path.dirname(logo_path), exist_ok=True)
                logo = Image.new('RGBA', (32, 32), (200, 200, 200, 255)) # Gray placeholder
                draw = ImageDraw.Draw(logo)
                draw.text((2, 10), team_abbrev, fill=(0, 0, 0, 255))
                logo.save(logo_path)
                self.logger.info(f"Created placeholder logo at {logo_path}")

            logo = Image.open(logo_path)
            if logo.mode != 'RGBA':
                logo = logo.convert('RGBA')

            max_width = int(self.display_width * 1.5)
            max_height = int(self.display_height * 1.5)
            logo.thumbnail((max_width, max_height), Image.Resampling.LANCZOS)
            self._logo_cache[team_abbrev] = logo
            return logo

        except Exception as e:
            self.logger.error(f"Error loading logo for {team_abbrev}: {e}", exc_info=True)
            return None

    def _extract_game_details(self, game_event: Dict) -> Optional[Dict]:
        """Extract relevant game details from ESPN NFL API response."""
        # --- THIS METHOD NEEDS SIGNIFICANT ADAPTATION FOR NFL API ---
        if not game_event: 
            return None

        # Validate event structure
        if not isinstance(game_event, dict):
            self.logger.warning(f"[NFL] Skipping invalid game event (not dict): {type(game_event)}")
            return None

        try:
            # Validate required fields
            if "competitions" not in game_event or not game_event["competitions"]:
                self.logger.warning(f"[NFL] Skipping event without competitions: {game_event.get('id', 'unknown')}")
                return None
                
            if "date" not in game_event:
                self.logger.warning(f"[NFL] Skipping event without date: {game_event.get('id', 'unknown')}")
                return None

            competition = game_event["competitions"][0]
            status = competition["status"]
            competitors = competition["competitors"]
            game_date_str = game_event["date"]

            start_time_utc = None
            try:
                start_time_utc = datetime.fromisoformat(game_date_str.replace("Z", "+00:00"))
            except ValueError:
                logging.warning(f"[NFL] Could not parse game date: {game_date_str}")

            home_team = next((c for c in competitors if c.get("homeAway") == "home"), None)
            away_team = next((c for c in competitors if c.get("homeAway") == "away"), None)

            if not home_team or not away_team:
                 self.logger.warning(f"[NFL] Could not find home or away team in event: {game_event.get('id')}")
                 return None

            home_abbr = home_team["team"]["abbreviation"]
            away_abbr = away_team["team"]["abbreviation"]
            home_record = home_team.get('records', [{}])[0].get('summary', '') if home_team.get('records') else ''
            away_record = away_team.get('records', [{}])[0].get('summary', '') if away_team.get('records') else ''
            
            # Don't show "0-0" records - set to blank instead
            if home_record == "0-0":
                home_record = ''
            if away_record == "0-0":
                away_record = ''

            # Remove early filtering - let individual managers handle their own filtering
            # This allows shared data to contain all games, and each manager can filter as needed

            game_time = ""
            game_date = ""
            if start_time_utc:
                local_time = start_time_utc.astimezone(self._get_timezone())
                game_time = local_time.strftime("%I:%M%p").lstrip('0')
                
                # Check date format from config
                use_short_date_format = self.config.get('display', {}).get('use_short_date_format', False)
                if use_short_date_format:
                    game_date = local_time.strftime("%-m/%-d")
                else:
                    game_date = self.display_manager.format_date_with_ordinal(local_time)

            # --- NFL Specific Details ---
            situation = competition.get("situation")
            down_distance_text = ""
            possession_indicator = None # Default to None
            scoring_event = ""  # Track scoring events
            
            if situation and status["type"]["state"] == "in":
                down = situation.get("down")
                distance = situation.get("distance")
                # Validate down and distance values before formatting
                if (down is not None and isinstance(down, int) and 1 <= down <= 4 and 
                    distance is not None and isinstance(distance, int) and distance >= 0):
                    down_str = {1: "1st", 2: "2nd", 3: "3rd", 4: "4th"}.get(down, f"{down}th")
                    dist_str = f"& {distance}" if distance > 0 else "& Goal"
                    down_distance_text = f"{down_str} {dist_str}"
                elif situation.get("isRedZone"):
                     down_distance_text = "Red Zone" # Simplified if down/distance not present but in redzone
                
                # Detect scoring events from status detail
                status_detail = status["type"].get("detail", "").lower()
                status_short = status["type"].get("shortDetail", "").lower()
                
                # Check for scoring events in status text
                if any(keyword in status_detail for keyword in ["touchdown", "td"]):
                    scoring_event = "TOUCHDOWN"
                elif any(keyword in status_detail for keyword in ["field goal", "fg"]):
                    scoring_event = "FIELD GOAL"
                elif any(keyword in status_detail for keyword in ["extra point", "pat", "point after"]):
                    scoring_event = "PAT"
                elif any(keyword in status_short for keyword in ["touchdown", "td"]):
                    scoring_event = "TOUCHDOWN"
                elif any(keyword in status_short for keyword in ["field goal", "fg"]):
                    scoring_event = "FIELD GOAL"
                elif any(keyword in status_short for keyword in ["extra point", "pat"]):
                    scoring_event = "PAT"
                
                # Determine possession based on team ID
                possession_team_id = situation.get("possession")
                if possession_team_id:
                    if possession_team_id == home_team.get("id"):
                        possession_indicator = "home"
                    elif possession_team_id == away_team.get("id"):
                        possession_indicator = "away"


            # Format period/quarter
            period = status.get("period", 0)
            period_text = ""
            if status["type"]["state"] == "in":
                 if period == 0: period_text = "Start" # Before kickoff
                 elif period == 1: period_text = "Q1"
                 elif period == 2: period_text = "Q2"
                 elif period == 3: period_text = "Q3" # Fixed: period 3 is 3rd quarter, not halftime
                 elif period == 4: period_text = "Q4"
                 elif period > 4: period_text = "OT" # OT starts after Q4
            elif status["type"]["state"] == "halftime" or status["type"]["name"] == "STATUS_HALFTIME": # Check explicit halftime state
                period_text = "HALF"
            elif status["type"]["state"] == "post":
                 if period > 4 : period_text = "Final/OT"
                 else: period_text = "Final"
            elif status["type"]["state"] == "pre":
                period_text = game_time # Show time for upcoming

            # Timeouts (assuming max 3 per half, not carried over well in standard API)
            # API often provides 'timeouts' directly under team, but reset logic is tricky
            # We might need to simplify this or just use a fixed display if API is unreliable
            home_timeouts = situation.get("homeTimeouts", 3) if situation else 3 # Default to 3 if not specified
            away_timeouts = situation.get("awayTimeouts", 3) if situation else 3 # Default to 3 if not specified


            details = {
                "id": game_event.get("id"),
                "start_time_utc": start_time_utc,
                "status_text": status["type"]["shortDetail"], # e.g., "Final", "7:30 PM", "Q1 12:34"
                "period": period,
                "period_text": period_text, # Formatted quarter/status
                "clock": status.get("displayClock", "0:00"),
                "is_live": status["type"]["state"] == "in",
                "is_final": status["type"]["state"] == "post",
                "is_upcoming": status["type"]["state"] == "pre",
                "is_halftime": status["type"]["state"] == "halftime" or status["type"]["name"] == "STATUS_HALFTIME", # Added halftime check
                "home_abbr": home_abbr,
                "home_score": home_team.get("score", "0"),
                "home_record": home_record,
                "home_logo_path": os.path.join(self.logo_dir, f"{home_abbr}.png"),
                "home_timeouts": home_timeouts,
                "away_abbr": away_abbr,
                "away_score": away_team.get("score", "0"),
                "away_record": away_record,
                "away_logo_path": os.path.join(self.logo_dir, f"{away_abbr}.png"),
                "away_timeouts": away_timeouts,
                "game_time": game_time,
                "game_date": game_date,
                "down_distance_text": down_distance_text, # Added Down/Distance
                "possession": situation.get("possession") if situation else None, # ID of team with possession
                "possession_indicator": possession_indicator, # Added for easy home/away check
                "scoring_event": scoring_event, # Track scoring events (TOUCHDOWN, FIELD GOAL, PAT)
            }

            # Basic validation (can be expanded)
            if not details['home_abbr'] or not details['away_abbr']:
                 self.logger.warning(f"[NFL] Missing team abbreviation in event: {details['id']}")
                 return None

            self.logger.debug(f"[NFL] Extracted: {details['away_abbr']}@{details['home_abbr']}, Status: {status['type']['name']}, Live: {details['is_live']}, Final: {details['is_final']}, Upcoming: {details['is_upcoming']}")

            # Logo validation (optional but good practice)
            for team in ["home", "away"]:
                logo_path = details[f"{team}_logo_path"]
                # No need to check file existence here, _load_and_resize_logo handles it

            return details
        except Exception as e:
            # Log the problematic event structure if possible
            logging.error(f"[NFL] Error extracting game details: {e} from event: {game_event.get('id')}", exc_info=True)
            return None

    def _draw_scorebug_layout(self, game: Dict, force_clear: bool = False) -> None:
        """Placeholder draw method - subclasses should override."""
        # This base method will be simple, subclasses provide specifics
        try:
            img = Image.new('RGB', (self.display_width, self.display_height), (0, 0, 0))
            draw = ImageDraw.Draw(img)
            status = game.get("status_text", "N/A")
            self._draw_text_with_outline(draw, status, (2, 2), self.fonts['status'])
            self.display_manager.image.paste(img, (0, 0))
            # Don't call update_display here, let subclasses handle it after drawing
        except Exception as e:
            self.logger.error(f"Error in base _draw_scorebug_layout: {e}", exc_info=True)


    def display(self, force_clear: bool = False) -> None:
        """Common display method for all NFL managers"""
        if not self.is_enabled: # Check if module is enabled
             return

        if not self.current_game:
            current_time = time.time()
            if not hasattr(self, '_last_warning_time'):
                self._last_warning_time = 0
            if current_time - getattr(self, '_last_warning_time', 0) > 300:
                self.logger.warning(f"[NFL] No game data available to display in {self.__class__.__name__}")
                setattr(self, '_last_warning_time', current_time)
            return

        try:
            self._draw_scorebug_layout(self.current_game, force_clear)
            # display_manager.update_display() should be called within subclass draw methods
            # or after calling display() in the main loop. Let's keep it out of the base display.
        except Exception as e:
             self.logger.error(f"[NFL] Error during display call in {self.__class__.__name__}: {e}", exc_info=True)


class NFLLiveManager(BaseNFLManager): # Renamed class
>>>>>>> 31ec0018
    """Manager for live NFL games."""
    def __init__(self, config: Dict[str, Any], display_manager: DisplayManager, cache_manager: CacheManager):
        super().__init__(config, display_manager, cache_manager)
        self.logger = logging.getLogger('NFL Live') # Changed logger name

        if self.test_mode:
            # More detailed test game for NFL
            self.current_game = {
                "id": "test001",
                "home_abbr": "TB", "away_abbr": "DAL",
                "home_score": "21", "away_score": "17",
                "period": 4, "period_text": "Q4", "clock": "02:35",
                "down_distance_text": "1st & 10", 
                "possession": "TB", # Placeholder ID for home team
                "possession_indicator": "home", # Explicitly set for test
                "home_timeouts": 2, "away_timeouts": 3,
                "home_logo_path": os.path.join(self.logo_dir, "TB.png"),
                "away_logo_path": os.path.join(self.logo_dir, "DAL.png"),
                "is_live": True, "is_final": False, "is_upcoming": False, "is_halftime": False,
                "status_text": "Q4 02:35"
            }
            self.live_games = [self.current_game]
            logging.info("[NFL] Initialized NFLLiveManager with test game: BUF vs KC")
        else:
            logging.info("[NFL] Initialized NFLLiveManager in live mode")

class NFLRecentManager(BaseNFLManager, SportsRecent): # Renamed class
    """Manager for recently completed NFL games."""
    def __init__(self, config: Dict[str, Any], display_manager: DisplayManager, cache_manager: CacheManager):
        super().__init__(config, display_manager, cache_manager)
<<<<<<< HEAD
        self.logger = logging.getLogger('NFL Recent') # Changed logger name
=======
        self.recent_games = [] # Store all fetched recent games initially
        self.games_list = [] # Filtered list for display (favorite teams)
        self.current_game_index = 0
        self.last_update = 0
        self.update_interval = self.nfl_config.get("recent_update_interval", 3600) # Check for recent games every hour
        self.last_game_switch = 0
        self.game_display_duration = 15 # Display each recent game for 15 seconds
>>>>>>> 31ec0018
        self.logger.info(f"Initialized NFLRecentManager with {len(self.favorite_teams)} favorite teams")

class NFLUpcomingManager(BaseNFLManager, SportsUpcoming): # Renamed class
    """Manager for upcoming NFL games."""
    def __init__(self, config: Dict[str, Any], display_manager: DisplayManager, cache_manager: CacheManager):
        super().__init__(config, display_manager, cache_manager)
<<<<<<< HEAD
        self.logger = logging.getLogger('NFL Upcoming') # Changed logger name
        self.logger.info(f"Initialized NFLUpcomingManager with {len(self.favorite_teams)} favorite teams")
=======
        self.upcoming_games = [] # Store all fetched upcoming games initially
        self.games_list = [] # Filtered list for display (favorite teams)
        self.current_game_index = 0
        self.last_update = 0
        self.update_interval = self.nfl_config.get("upcoming_update_interval", 3600) # Check for upcoming games every hour
        self.last_log_time = 0
        self.log_interval = 300
        self.last_warning_time = 0
        self.warning_cooldown = 300
        self.last_game_switch = 0
        self.game_display_duration = 15 # Display each upcoming game for 15 seconds
        self.logger.info(f"Initialized NFLUpcomingManager with {len(self.favorite_teams)} favorite teams")

    def update(self):
        """Update upcoming games data."""
        if not self.is_enabled: return
        current_time = time.time()
        if current_time - self.last_update < self.update_interval:
            return

        self.last_update = current_time
        try:
            data = self._fetch_data() # Uses shared cache
            if not data or 'events' not in data:
                self.logger.warning("[NFL Upcoming] No events found in shared data.")
                if not self.games_list: self.current_game = None
                return

            events = data['events']

            # --- Optimization: Filter for favorite teams before extracting details/odds ---
            if self.nfl_config.get("show_favorite_teams_only", False):
                filtered_events = []
                for event in events:
                    try:
                        # Validate event structure
                        if not isinstance(event, dict):
                            self.logger.warning(f"[NFL Upcoming] Skipping invalid event (not dict): {type(event)}")
                            continue
                        
                        if "competitions" not in event or not event["competitions"]:
                            self.logger.warning(f"[NFL Upcoming] Skipping event without competitions: {event.get('id', 'unknown')}")
                            continue
                            
                        competitors = event["competitions"][0]["competitors"]
                        if any(c["team"]["abbreviation"] in self.favorite_teams for c in competitors):
                            filtered_events.append(event)
                    except (KeyError, IndexError, TypeError) as e:
                        self.logger.warning(f"[NFL Upcoming] Skipping malformed event: {e}")
                        continue # Skip event if data structure is unexpected
                events = filtered_events
                self.logger.info(f"[NFL Upcoming] Filtered to {len(events)} events for favorite teams.")

            processed_games = []
            for event in events:
                game = self._extract_game_details(event)
                # Filter criteria: must be upcoming ('pre' state)
                if game and game['is_upcoming']:
                    # This check is now partially redundant if show_favorite_teams_only is true, but harmless
                    # And necessary if show_favorite_teams_only is false but favorite_teams has values
                    if self.nfl_config.get("show_favorite_teams_only", False):
                        if not self.favorite_teams:
                            continue
                        if game['home_abbr'] not in self.favorite_teams and game['away_abbr'] not in self.favorite_teams:
                            continue
                    self._fetch_odds(game)
                    processed_games.append(game)

            # This check is now partially redundant if show_favorite_teams_only is true, but acts as the main filter otherwise
            if self.nfl_config.get("show_favorite_teams_only", False):
                # Get all games involving favorite teams
                favorite_team_games = [game for game in processed_games
                                      if game['home_abbr'] in self.favorite_teams or
                                         game['away_abbr'] in self.favorite_teams]
                
                # Select one game per favorite team (earliest upcoming game for each team)
                team_games = []
                for team in self.favorite_teams:
                    # Find games where this team is playing
                    team_specific_games = [game for game in favorite_team_games
                                          if game['home_abbr'] == team or game['away_abbr'] == team]
                    
                    if team_specific_games:
                        # Sort by game time and take the earliest
                        team_specific_games.sort(key=lambda g: g.get('start_time_utc') or datetime.max.replace(tzinfo=self._get_timezone()))
                        team_games.append(team_specific_games[0])
                
                # Sort the final list by game time
                team_games.sort(key=lambda g: g.get('start_time_utc') or datetime.max.replace(tzinfo=self._get_timezone()))
            else:
                team_games = processed_games # Show all upcoming if no favorites
                # Sort by game time, earliest first
                team_games.sort(key=lambda g: g.get('start_time_utc') or datetime.max.replace(tzinfo=self._get_timezone()))
                # Limit to the specified number of upcoming games (default 10)
                upcoming_games_to_show = self.nfl_config.get("upcoming_games_to_show", 10)
                self.logger.debug(f"[NFL Upcoming] Limiting to {upcoming_games_to_show} games (found {len(team_games)} total)")
                team_games = team_games[:upcoming_games_to_show]
                self.logger.debug(f"[NFL Upcoming] After limiting: {len(team_games)} games")

            # Log changes or periodically
            should_log = (
                 current_time - self.last_log_time >= self.log_interval or
                 len(team_games) != len(self.games_list) or
                 any(g1['id'] != g2.get('id') for g1, g2 in zip(self.games_list, team_games)) or
                 (not self.games_list and team_games)
             )

            # Check if the list of games to display has changed
            new_game_ids = {g['id'] for g in team_games}
            current_game_ids = {g['id'] for g in self.games_list}

            if new_game_ids != current_game_ids:
                 self.logger.info(f"[NFL Upcoming] Found {len(team_games)} upcoming games within window for display.")
                 self.games_list = team_games
                 if not self.current_game or not self.games_list or self.current_game['id'] not in new_game_ids:
                      self.current_game_index = 0
                      self.current_game = self.games_list[0] if self.games_list else None
                      self.last_game_switch = current_time
                 else:
                      try:
                           self.current_game_index = next(i for i, g in enumerate(self.games_list) if g['id'] == self.current_game['id'])
                           self.current_game = self.games_list[self.current_game_index]
                      except StopIteration:
                           self.current_game_index = 0
                           self.current_game = self.games_list[0]
                           self.last_game_switch = current_time

            elif self.games_list:
                 self.current_game = self.games_list[self.current_game_index] # Update data

            if not self.games_list:
                 self.logger.info("[NFL Upcoming] No relevant upcoming games found to display.")
                 self.current_game = None

            if should_log and not self.games_list:
                 # Log favorite teams only if no games are found and logging is needed
                 self.logger.debug(f"[NFL Upcoming] Favorite teams: {self.favorite_teams}")
                 self.logger.debug(f"[NFL Upcoming] Total upcoming games before filtering: {len(processed_games)}")
                 self.last_log_time = current_time
            elif should_log:
                self.last_log_time = current_time


        except Exception as e:
            self.logger.error(f"[NFL Upcoming] Error updating upcoming games: {e}", exc_info=True)
            # self.current_game = None # Decide if clear on error

    def _draw_scorebug_layout(self, game: Dict, force_clear: bool = False) -> None:
        """Draw the layout for an upcoming NFL game."""
        try:
            main_img = Image.new('RGBA', (self.display_width, self.display_height), (0, 0, 0, 255))
            overlay = Image.new('RGBA', (self.display_width, self.display_height), (0, 0, 0, 0))
            draw_overlay = ImageDraw.Draw(overlay)

            home_logo = self._load_and_resize_logo(game["home_abbr"])
            away_logo = self._load_and_resize_logo(game["away_abbr"])

            if not home_logo or not away_logo:
                self.logger.error(f"[NFL Upcoming] Failed to load logos for game: {game.get('id')}")
                draw_final = ImageDraw.Draw(main_img.convert('RGB'))
                self._draw_text_with_outline(draw_final, "Logo Error", (5,5), self.fonts['status'])
                self.display_manager.image.paste(main_img.convert('RGB'), (0, 0))
                self.display_manager.update_display()
                return

            center_y = self.display_height // 2

            # MLB-style logo positions
            home_x = self.display_width - home_logo.width + 2
            home_y = center_y - (home_logo.height // 2)
            main_img.paste(home_logo, (home_x, home_y), home_logo)

            away_x = -2
            away_y = center_y - (away_logo.height // 2)
            main_img.paste(away_logo, (away_x, away_y), away_logo)

            # Draw Text Elements on Overlay
            game_date = game.get("game_date", "")
            game_time = game.get("game_time", "")

            # "Next Game" at the top (use smaller status font)
            status_text = "Next Game"
            status_width = draw_overlay.textlength(status_text, font=self.fonts['status'])
            status_x = (self.display_width - status_width) // 2
            status_y = 1 # Changed from 2
            self._draw_text_with_outline(draw_overlay, status_text, (status_x, status_y), self.fonts['status'])

            # Date text (centered, below "Next Game")
            date_width = draw_overlay.textlength(game_date, font=self.fonts['time'])
            date_x = (self.display_width - date_width) // 2
            # Adjust Y position to stack date and time nicely
            date_y = center_y - 7 # Raise date slightly
            self._draw_text_with_outline(draw_overlay, game_date, (date_x, date_y), self.fonts['time'])

            # Time text (centered, below Date)
            time_width = draw_overlay.textlength(game_time, font=self.fonts['time'])
            time_x = (self.display_width - time_width) // 2
            time_y = date_y + 9 # Place time below date
            self._draw_text_with_outline(draw_overlay, game_time, (time_x, time_y), self.fonts['time'])

            # Draw odds if available
            if 'odds' in game and game['odds']:
                self._draw_dynamic_odds(draw_overlay, game['odds'], self.display_width, self.display_height)

            # Draw records if enabled
            if self.show_records:
                try:
                    record_font = ImageFont.truetype("assets/fonts/4x6-font.ttf", 6)
                except IOError:
                    record_font = ImageFont.load_default()
                
                away_record = game.get('away_record', '')
                home_record = game.get('home_record', '')
                
                record_bbox = draw_overlay.textbbox((0,0), "0-0", font=record_font)
                record_height = record_bbox[3] - record_bbox[1]
                record_y = self.display_height - record_height

                if away_record:
                    away_record_x = 0
                    self._draw_text_with_outline(draw_overlay, away_record, (away_record_x, record_y), record_font)

                if home_record:
                    home_record_bbox = draw_overlay.textbbox((0,0), home_record, font=record_font)
                    home_record_width = home_record_bbox[2] - home_record_bbox[0]
                    home_record_x = self.display_width - home_record_width
                    self._draw_text_with_outline(draw_overlay, home_record, (home_record_x, record_y), record_font)

            # Composite and display
            main_img = Image.alpha_composite(main_img, overlay)
            main_img = main_img.convert('RGB')
            self.display_manager.image.paste(main_img, (0, 0))
            self.display_manager.update_display() # Update display here

        except Exception as e:
            self.logger.error(f"[NFL Upcoming] Error displaying upcoming game: {e}", exc_info=True)

    def display(self, force_clear=False):
        """Display upcoming games, handling switching."""
        if not self.is_enabled: return

        if not self.games_list:
            if self.current_game: self.current_game = None # Clear state if list empty
            current_time = time.time()
            # Log warning periodically if no games found
            if current_time - self.last_warning_time > self.warning_cooldown:
                self.logger.info("[NFL Upcoming] No upcoming games found for favorite teams to display.")
                self.last_warning_time = current_time
            return # Skip display update

        try:
            current_time = time.time()

            # Check if it's time to switch games
            if len(self.games_list) > 1 and current_time - self.last_game_switch >= self.game_display_duration:
                self.current_game_index = (self.current_game_index + 1) % len(self.games_list)
                self.current_game = self.games_list[self.current_game_index]
                self.last_game_switch = current_time
                force_clear = True # Force redraw on switch
                self.logger.debug(f"[NFL Upcoming] Switched to game index {self.current_game_index}")

            if self.current_game:
                self._draw_scorebug_layout(self.current_game, force_clear)
            # update_display() is called within _draw_scorebug_layout for upcoming

        except Exception as e:
            self.logger.error(f"[NFL Upcoming] Error in display loop: {e}", exc_info=True)
>>>>>>> 31ec0018
<|MERGE_RESOLUTION|>--- conflicted
+++ resolved
@@ -73,34 +73,6 @@
         if not self.background_enabled or not self.background_service:
             return self._fetch_nfl_api_data_sync(use_cache)
         
-        # # Check if we already have a background fetch in progress
-        # if season_year in self.background_fetch_requests:
-        #     request_id = self.background_fetch_requests[season_year]
-        #     result = self.background_service.get_result(request_id)
-            
-        #     if result and result.success:
-        #         self.logger.info(f"[NFL] Background fetch completed for {season_year}")
-        #         # Validate result data structure
-        #         if isinstance(result.data, dict) and 'events' in result.data:
-        #             return result.data
-        #         elif isinstance(result.data, list):
-        #             # Handle case where result.data is just the events list
-        #             return {'events': result.data}
-        #         else:
-        #             self.logger.error(f"[NFL] Invalid background fetch result format: {type(result.data)}")
-        #             return None
-        #     elif result and not result.success:
-        #         self.logger.warning(f"[NFL] Background fetch failed for {season_year}: {result.error}")
-        #         # Remove failed request and try again
-        #         del self.background_fetch_requests[season_year]
-        #     else:
-        #         self.logger.info(f"[NFL] Background fetch in progress for {season_year}, using partial data")
-        #         # Return partial data if available, or None to indicate no data yet
-        #         partial_data = self._get_partial_nfl_data(season_year)
-        #         if partial_data:
-        #             return {'events': partial_data}
-        #         return None
-        
         # Start background fetch
         self.logger.info(f"[NFL] Starting background fetch for {season_year} season schedule...")
         
@@ -197,9 +169,6 @@
         
         return None
 
-<<<<<<< HEAD
-    def _fetch_data(self) -> Optional[Dict]:
-=======
     def _fetch_current_nfl_games(self) -> Optional[Dict]:
         """Fetch only current NFL games for live updates (not entire season)."""
         try:
@@ -216,10 +185,8 @@
             self.logger.error(f"[NFL Live] API error fetching current games: {e}")
             return None
 
-    def _fetch_data(self, date_str: str = None) -> Optional[Dict]:
->>>>>>> 31ec0018
+    def _fetch_data(self) -> Optional[Dict]:
         """Fetch data using shared data mechanism or direct fetch for live."""
-        self.logger.info(f"The current instance {type(self)}")
         if isinstance(self, NFLLiveManager):
             # Live games should fetch only current games, not entire season
             return self._fetch_current_nfl_games()
@@ -227,350 +194,7 @@
             # Recent and Upcoming managers should use cached season data
             return self._fetch_nfl_api_data(use_cache=True)
 
-<<<<<<< HEAD
 class NFLLiveManager(BaseNFLManager, FootballLive): # Renamed class
-=======
-    def _load_fonts(self):
-        """Load fonts used by the scoreboard."""
-        fonts = {}
-        try:
-            fonts['score'] = ImageFont.truetype("assets/fonts/PressStart2P-Regular.ttf", 10)
-            fonts['time'] = ImageFont.truetype("assets/fonts/PressStart2P-Regular.ttf", 8)
-            fonts['team'] = ImageFont.truetype("assets/fonts/PressStart2P-Regular.ttf", 8)
-            fonts['status'] = ImageFont.truetype("assets/fonts/4x6-font.ttf", 6) # Using 4x6 for status
-            fonts['detail'] = ImageFont.truetype("assets/fonts/4x6-font.ttf", 6) # Added detail font
-            logging.info("[NFL] Successfully loaded fonts")
-        except IOError:
-            logging.warning("[NFL] Fonts not found, using default PIL font.")
-            fonts['score'] = ImageFont.load_default()
-            fonts['time'] = ImageFont.load_default()
-            fonts['team'] = ImageFont.load_default()
-            fonts['status'] = ImageFont.load_default()
-            fonts['detail'] = ImageFont.load_default()
-        return fonts
-
-    def _draw_dynamic_odds(self, draw: ImageDraw.Draw, odds: Dict[str, Any], width: int, height: int) -> None:
-        """Draw odds with dynamic positioning - only show negative spread and position O/U based on favored team."""
-        home_team_odds = odds.get('home_team_odds', {})
-        away_team_odds = odds.get('away_team_odds', {})
-        home_spread = home_team_odds.get('spread_odds')
-        away_spread = away_team_odds.get('spread_odds')
-
-        # Get top-level spread as fallback
-        top_level_spread = odds.get('spread')
-        
-        # If we have a top-level spread and the individual spreads are None or 0, use the top-level
-        if top_level_spread is not None:
-            if home_spread is None or home_spread == 0.0:
-                home_spread = top_level_spread
-            if away_spread is None:
-                away_spread = -top_level_spread
-
-        # Determine which team is favored (has negative spread)
-        home_favored = home_spread is not None and home_spread < 0
-        away_favored = away_spread is not None and away_spread < 0
-        
-        # Only show the negative spread (favored team)
-        favored_spread = None
-        favored_side = None
-        
-        if home_favored:
-            favored_spread = home_spread
-            favored_side = 'home'
-            self.logger.debug(f"Home team favored with spread: {favored_spread}")
-        elif away_favored:
-            favored_spread = away_spread
-            favored_side = 'away'
-            self.logger.debug(f"Away team favored with spread: {favored_spread}")
-        else:
-            self.logger.debug("No clear favorite - spreads: home={home_spread}, away={away_spread}")
-        
-        # Show over/under on the opposite side of the favored team
-        over_under = odds.get('over_under')
-        if over_under is not None:
-            ou_text = f"O/U: {over_under}"
-            font = self.fonts['detail']  # Use detail font for odds
-            ou_width = draw.textlength(ou_text, font=font)
-            
-            if favored_side == 'home':
-                # Home team is favored, show O/U on left side (opposite of spread)
-                ou_x = 0  # Top left
-                ou_y = 0
-                self.logger.debug(f"Showing O/U '{ou_text}' on left side (home favored)")
-            elif favored_side == 'away':
-                # Away team is favored, show O/U on right side (opposite of spread)
-                ou_x = width - ou_width  # Top right
-                ou_y = 0
-                self.logger.debug(f"Showing O/U '{ou_text}' on right side (away favored)")
-            else:
-                # No clear favorite, show O/U in center
-                ou_x = (width - ou_width) // 2
-                ou_y = 0
-                self.logger.debug(f"Showing O/U '{ou_text}' in center (no clear favorite)")
-            
-            self._draw_text_with_outline(draw, ou_text, (ou_x, ou_y), font, fill=(0, 255, 0))
-
-    def _draw_text_with_outline(self, draw, text, position, font, fill=(255, 255, 255), outline_color=(0, 0, 0)):
-        """Draw text with a black outline for better readability."""
-        x, y = position
-        for dx, dy in [(-1, -1), (-1, 0), (-1, 1), (0, -1), (0, 1), (1, -1), (1, 0), (1, 1)]:
-            draw.text((x + dx, y + dy), text, font=font, fill=outline_color)
-        draw.text((x, y), text, font=font, fill=fill)
-
-    def _load_and_resize_logo(self, team_abbrev: str) -> Optional[Image.Image]:
-        """Load and resize a team logo, with caching."""
-        if team_abbrev in self._logo_cache:
-            return self._logo_cache[team_abbrev]
-
-        logo_path = os.path.join(self.logo_dir, f"{team_abbrev}.png")
-        self.logger.debug(f"Logo path: {logo_path}")
-
-        try:
-            # Create placeholder if logo doesn't exist (useful for testing)
-            if not os.path.exists(logo_path):
-                self.logger.warning(f"Logo not found for {team_abbrev} at {logo_path}. Creating placeholder.")
-                os.makedirs(os.path.dirname(logo_path), exist_ok=True)
-                logo = Image.new('RGBA', (32, 32), (200, 200, 200, 255)) # Gray placeholder
-                draw = ImageDraw.Draw(logo)
-                draw.text((2, 10), team_abbrev, fill=(0, 0, 0, 255))
-                logo.save(logo_path)
-                self.logger.info(f"Created placeholder logo at {logo_path}")
-
-            logo = Image.open(logo_path)
-            if logo.mode != 'RGBA':
-                logo = logo.convert('RGBA')
-
-            max_width = int(self.display_width * 1.5)
-            max_height = int(self.display_height * 1.5)
-            logo.thumbnail((max_width, max_height), Image.Resampling.LANCZOS)
-            self._logo_cache[team_abbrev] = logo
-            return logo
-
-        except Exception as e:
-            self.logger.error(f"Error loading logo for {team_abbrev}: {e}", exc_info=True)
-            return None
-
-    def _extract_game_details(self, game_event: Dict) -> Optional[Dict]:
-        """Extract relevant game details from ESPN NFL API response."""
-        # --- THIS METHOD NEEDS SIGNIFICANT ADAPTATION FOR NFL API ---
-        if not game_event: 
-            return None
-
-        # Validate event structure
-        if not isinstance(game_event, dict):
-            self.logger.warning(f"[NFL] Skipping invalid game event (not dict): {type(game_event)}")
-            return None
-
-        try:
-            # Validate required fields
-            if "competitions" not in game_event or not game_event["competitions"]:
-                self.logger.warning(f"[NFL] Skipping event without competitions: {game_event.get('id', 'unknown')}")
-                return None
-                
-            if "date" not in game_event:
-                self.logger.warning(f"[NFL] Skipping event without date: {game_event.get('id', 'unknown')}")
-                return None
-
-            competition = game_event["competitions"][0]
-            status = competition["status"]
-            competitors = competition["competitors"]
-            game_date_str = game_event["date"]
-
-            start_time_utc = None
-            try:
-                start_time_utc = datetime.fromisoformat(game_date_str.replace("Z", "+00:00"))
-            except ValueError:
-                logging.warning(f"[NFL] Could not parse game date: {game_date_str}")
-
-            home_team = next((c for c in competitors if c.get("homeAway") == "home"), None)
-            away_team = next((c for c in competitors if c.get("homeAway") == "away"), None)
-
-            if not home_team or not away_team:
-                 self.logger.warning(f"[NFL] Could not find home or away team in event: {game_event.get('id')}")
-                 return None
-
-            home_abbr = home_team["team"]["abbreviation"]
-            away_abbr = away_team["team"]["abbreviation"]
-            home_record = home_team.get('records', [{}])[0].get('summary', '') if home_team.get('records') else ''
-            away_record = away_team.get('records', [{}])[0].get('summary', '') if away_team.get('records') else ''
-            
-            # Don't show "0-0" records - set to blank instead
-            if home_record == "0-0":
-                home_record = ''
-            if away_record == "0-0":
-                away_record = ''
-
-            # Remove early filtering - let individual managers handle their own filtering
-            # This allows shared data to contain all games, and each manager can filter as needed
-
-            game_time = ""
-            game_date = ""
-            if start_time_utc:
-                local_time = start_time_utc.astimezone(self._get_timezone())
-                game_time = local_time.strftime("%I:%M%p").lstrip('0')
-                
-                # Check date format from config
-                use_short_date_format = self.config.get('display', {}).get('use_short_date_format', False)
-                if use_short_date_format:
-                    game_date = local_time.strftime("%-m/%-d")
-                else:
-                    game_date = self.display_manager.format_date_with_ordinal(local_time)
-
-            # --- NFL Specific Details ---
-            situation = competition.get("situation")
-            down_distance_text = ""
-            possession_indicator = None # Default to None
-            scoring_event = ""  # Track scoring events
-            
-            if situation and status["type"]["state"] == "in":
-                down = situation.get("down")
-                distance = situation.get("distance")
-                # Validate down and distance values before formatting
-                if (down is not None and isinstance(down, int) and 1 <= down <= 4 and 
-                    distance is not None and isinstance(distance, int) and distance >= 0):
-                    down_str = {1: "1st", 2: "2nd", 3: "3rd", 4: "4th"}.get(down, f"{down}th")
-                    dist_str = f"& {distance}" if distance > 0 else "& Goal"
-                    down_distance_text = f"{down_str} {dist_str}"
-                elif situation.get("isRedZone"):
-                     down_distance_text = "Red Zone" # Simplified if down/distance not present but in redzone
-                
-                # Detect scoring events from status detail
-                status_detail = status["type"].get("detail", "").lower()
-                status_short = status["type"].get("shortDetail", "").lower()
-                
-                # Check for scoring events in status text
-                if any(keyword in status_detail for keyword in ["touchdown", "td"]):
-                    scoring_event = "TOUCHDOWN"
-                elif any(keyword in status_detail for keyword in ["field goal", "fg"]):
-                    scoring_event = "FIELD GOAL"
-                elif any(keyword in status_detail for keyword in ["extra point", "pat", "point after"]):
-                    scoring_event = "PAT"
-                elif any(keyword in status_short for keyword in ["touchdown", "td"]):
-                    scoring_event = "TOUCHDOWN"
-                elif any(keyword in status_short for keyword in ["field goal", "fg"]):
-                    scoring_event = "FIELD GOAL"
-                elif any(keyword in status_short for keyword in ["extra point", "pat"]):
-                    scoring_event = "PAT"
-                
-                # Determine possession based on team ID
-                possession_team_id = situation.get("possession")
-                if possession_team_id:
-                    if possession_team_id == home_team.get("id"):
-                        possession_indicator = "home"
-                    elif possession_team_id == away_team.get("id"):
-                        possession_indicator = "away"
-
-
-            # Format period/quarter
-            period = status.get("period", 0)
-            period_text = ""
-            if status["type"]["state"] == "in":
-                 if period == 0: period_text = "Start" # Before kickoff
-                 elif period == 1: period_text = "Q1"
-                 elif period == 2: period_text = "Q2"
-                 elif period == 3: period_text = "Q3" # Fixed: period 3 is 3rd quarter, not halftime
-                 elif period == 4: period_text = "Q4"
-                 elif period > 4: period_text = "OT" # OT starts after Q4
-            elif status["type"]["state"] == "halftime" or status["type"]["name"] == "STATUS_HALFTIME": # Check explicit halftime state
-                period_text = "HALF"
-            elif status["type"]["state"] == "post":
-                 if period > 4 : period_text = "Final/OT"
-                 else: period_text = "Final"
-            elif status["type"]["state"] == "pre":
-                period_text = game_time # Show time for upcoming
-
-            # Timeouts (assuming max 3 per half, not carried over well in standard API)
-            # API often provides 'timeouts' directly under team, but reset logic is tricky
-            # We might need to simplify this or just use a fixed display if API is unreliable
-            home_timeouts = situation.get("homeTimeouts", 3) if situation else 3 # Default to 3 if not specified
-            away_timeouts = situation.get("awayTimeouts", 3) if situation else 3 # Default to 3 if not specified
-
-
-            details = {
-                "id": game_event.get("id"),
-                "start_time_utc": start_time_utc,
-                "status_text": status["type"]["shortDetail"], # e.g., "Final", "7:30 PM", "Q1 12:34"
-                "period": period,
-                "period_text": period_text, # Formatted quarter/status
-                "clock": status.get("displayClock", "0:00"),
-                "is_live": status["type"]["state"] == "in",
-                "is_final": status["type"]["state"] == "post",
-                "is_upcoming": status["type"]["state"] == "pre",
-                "is_halftime": status["type"]["state"] == "halftime" or status["type"]["name"] == "STATUS_HALFTIME", # Added halftime check
-                "home_abbr": home_abbr,
-                "home_score": home_team.get("score", "0"),
-                "home_record": home_record,
-                "home_logo_path": os.path.join(self.logo_dir, f"{home_abbr}.png"),
-                "home_timeouts": home_timeouts,
-                "away_abbr": away_abbr,
-                "away_score": away_team.get("score", "0"),
-                "away_record": away_record,
-                "away_logo_path": os.path.join(self.logo_dir, f"{away_abbr}.png"),
-                "away_timeouts": away_timeouts,
-                "game_time": game_time,
-                "game_date": game_date,
-                "down_distance_text": down_distance_text, # Added Down/Distance
-                "possession": situation.get("possession") if situation else None, # ID of team with possession
-                "possession_indicator": possession_indicator, # Added for easy home/away check
-                "scoring_event": scoring_event, # Track scoring events (TOUCHDOWN, FIELD GOAL, PAT)
-            }
-
-            # Basic validation (can be expanded)
-            if not details['home_abbr'] or not details['away_abbr']:
-                 self.logger.warning(f"[NFL] Missing team abbreviation in event: {details['id']}")
-                 return None
-
-            self.logger.debug(f"[NFL] Extracted: {details['away_abbr']}@{details['home_abbr']}, Status: {status['type']['name']}, Live: {details['is_live']}, Final: {details['is_final']}, Upcoming: {details['is_upcoming']}")
-
-            # Logo validation (optional but good practice)
-            for team in ["home", "away"]:
-                logo_path = details[f"{team}_logo_path"]
-                # No need to check file existence here, _load_and_resize_logo handles it
-
-            return details
-        except Exception as e:
-            # Log the problematic event structure if possible
-            logging.error(f"[NFL] Error extracting game details: {e} from event: {game_event.get('id')}", exc_info=True)
-            return None
-
-    def _draw_scorebug_layout(self, game: Dict, force_clear: bool = False) -> None:
-        """Placeholder draw method - subclasses should override."""
-        # This base method will be simple, subclasses provide specifics
-        try:
-            img = Image.new('RGB', (self.display_width, self.display_height), (0, 0, 0))
-            draw = ImageDraw.Draw(img)
-            status = game.get("status_text", "N/A")
-            self._draw_text_with_outline(draw, status, (2, 2), self.fonts['status'])
-            self.display_manager.image.paste(img, (0, 0))
-            # Don't call update_display here, let subclasses handle it after drawing
-        except Exception as e:
-            self.logger.error(f"Error in base _draw_scorebug_layout: {e}", exc_info=True)
-
-
-    def display(self, force_clear: bool = False) -> None:
-        """Common display method for all NFL managers"""
-        if not self.is_enabled: # Check if module is enabled
-             return
-
-        if not self.current_game:
-            current_time = time.time()
-            if not hasattr(self, '_last_warning_time'):
-                self._last_warning_time = 0
-            if current_time - getattr(self, '_last_warning_time', 0) > 300:
-                self.logger.warning(f"[NFL] No game data available to display in {self.__class__.__name__}")
-                setattr(self, '_last_warning_time', current_time)
-            return
-
-        try:
-            self._draw_scorebug_layout(self.current_game, force_clear)
-            # display_manager.update_display() should be called within subclass draw methods
-            # or after calling display() in the main loop. Let's keep it out of the base display.
-        except Exception as e:
-             self.logger.error(f"[NFL] Error during display call in {self.__class__.__name__}: {e}", exc_info=True)
-
-
-class NFLLiveManager(BaseNFLManager): # Renamed class
->>>>>>> 31ec0018
     """Manager for live NFL games."""
     def __init__(self, config: Dict[str, Any], display_manager: DisplayManager, cache_manager: CacheManager):
         super().__init__(config, display_manager, cache_manager)
@@ -601,292 +225,12 @@
     """Manager for recently completed NFL games."""
     def __init__(self, config: Dict[str, Any], display_manager: DisplayManager, cache_manager: CacheManager):
         super().__init__(config, display_manager, cache_manager)
-<<<<<<< HEAD
         self.logger = logging.getLogger('NFL Recent') # Changed logger name
-=======
-        self.recent_games = [] # Store all fetched recent games initially
-        self.games_list = [] # Filtered list for display (favorite teams)
-        self.current_game_index = 0
-        self.last_update = 0
-        self.update_interval = self.nfl_config.get("recent_update_interval", 3600) # Check for recent games every hour
-        self.last_game_switch = 0
-        self.game_display_duration = 15 # Display each recent game for 15 seconds
->>>>>>> 31ec0018
         self.logger.info(f"Initialized NFLRecentManager with {len(self.favorite_teams)} favorite teams")
 
 class NFLUpcomingManager(BaseNFLManager, SportsUpcoming): # Renamed class
     """Manager for upcoming NFL games."""
     def __init__(self, config: Dict[str, Any], display_manager: DisplayManager, cache_manager: CacheManager):
         super().__init__(config, display_manager, cache_manager)
-<<<<<<< HEAD
         self.logger = logging.getLogger('NFL Upcoming') # Changed logger name
-        self.logger.info(f"Initialized NFLUpcomingManager with {len(self.favorite_teams)} favorite teams")
-=======
-        self.upcoming_games = [] # Store all fetched upcoming games initially
-        self.games_list = [] # Filtered list for display (favorite teams)
-        self.current_game_index = 0
-        self.last_update = 0
-        self.update_interval = self.nfl_config.get("upcoming_update_interval", 3600) # Check for upcoming games every hour
-        self.last_log_time = 0
-        self.log_interval = 300
-        self.last_warning_time = 0
-        self.warning_cooldown = 300
-        self.last_game_switch = 0
-        self.game_display_duration = 15 # Display each upcoming game for 15 seconds
-        self.logger.info(f"Initialized NFLUpcomingManager with {len(self.favorite_teams)} favorite teams")
-
-    def update(self):
-        """Update upcoming games data."""
-        if not self.is_enabled: return
-        current_time = time.time()
-        if current_time - self.last_update < self.update_interval:
-            return
-
-        self.last_update = current_time
-        try:
-            data = self._fetch_data() # Uses shared cache
-            if not data or 'events' not in data:
-                self.logger.warning("[NFL Upcoming] No events found in shared data.")
-                if not self.games_list: self.current_game = None
-                return
-
-            events = data['events']
-
-            # --- Optimization: Filter for favorite teams before extracting details/odds ---
-            if self.nfl_config.get("show_favorite_teams_only", False):
-                filtered_events = []
-                for event in events:
-                    try:
-                        # Validate event structure
-                        if not isinstance(event, dict):
-                            self.logger.warning(f"[NFL Upcoming] Skipping invalid event (not dict): {type(event)}")
-                            continue
-                        
-                        if "competitions" not in event or not event["competitions"]:
-                            self.logger.warning(f"[NFL Upcoming] Skipping event without competitions: {event.get('id', 'unknown')}")
-                            continue
-                            
-                        competitors = event["competitions"][0]["competitors"]
-                        if any(c["team"]["abbreviation"] in self.favorite_teams for c in competitors):
-                            filtered_events.append(event)
-                    except (KeyError, IndexError, TypeError) as e:
-                        self.logger.warning(f"[NFL Upcoming] Skipping malformed event: {e}")
-                        continue # Skip event if data structure is unexpected
-                events = filtered_events
-                self.logger.info(f"[NFL Upcoming] Filtered to {len(events)} events for favorite teams.")
-
-            processed_games = []
-            for event in events:
-                game = self._extract_game_details(event)
-                # Filter criteria: must be upcoming ('pre' state)
-                if game and game['is_upcoming']:
-                    # This check is now partially redundant if show_favorite_teams_only is true, but harmless
-                    # And necessary if show_favorite_teams_only is false but favorite_teams has values
-                    if self.nfl_config.get("show_favorite_teams_only", False):
-                        if not self.favorite_teams:
-                            continue
-                        if game['home_abbr'] not in self.favorite_teams and game['away_abbr'] not in self.favorite_teams:
-                            continue
-                    self._fetch_odds(game)
-                    processed_games.append(game)
-
-            # This check is now partially redundant if show_favorite_teams_only is true, but acts as the main filter otherwise
-            if self.nfl_config.get("show_favorite_teams_only", False):
-                # Get all games involving favorite teams
-                favorite_team_games = [game for game in processed_games
-                                      if game['home_abbr'] in self.favorite_teams or
-                                         game['away_abbr'] in self.favorite_teams]
-                
-                # Select one game per favorite team (earliest upcoming game for each team)
-                team_games = []
-                for team in self.favorite_teams:
-                    # Find games where this team is playing
-                    team_specific_games = [game for game in favorite_team_games
-                                          if game['home_abbr'] == team or game['away_abbr'] == team]
-                    
-                    if team_specific_games:
-                        # Sort by game time and take the earliest
-                        team_specific_games.sort(key=lambda g: g.get('start_time_utc') or datetime.max.replace(tzinfo=self._get_timezone()))
-                        team_games.append(team_specific_games[0])
-                
-                # Sort the final list by game time
-                team_games.sort(key=lambda g: g.get('start_time_utc') or datetime.max.replace(tzinfo=self._get_timezone()))
-            else:
-                team_games = processed_games # Show all upcoming if no favorites
-                # Sort by game time, earliest first
-                team_games.sort(key=lambda g: g.get('start_time_utc') or datetime.max.replace(tzinfo=self._get_timezone()))
-                # Limit to the specified number of upcoming games (default 10)
-                upcoming_games_to_show = self.nfl_config.get("upcoming_games_to_show", 10)
-                self.logger.debug(f"[NFL Upcoming] Limiting to {upcoming_games_to_show} games (found {len(team_games)} total)")
-                team_games = team_games[:upcoming_games_to_show]
-                self.logger.debug(f"[NFL Upcoming] After limiting: {len(team_games)} games")
-
-            # Log changes or periodically
-            should_log = (
-                 current_time - self.last_log_time >= self.log_interval or
-                 len(team_games) != len(self.games_list) or
-                 any(g1['id'] != g2.get('id') for g1, g2 in zip(self.games_list, team_games)) or
-                 (not self.games_list and team_games)
-             )
-
-            # Check if the list of games to display has changed
-            new_game_ids = {g['id'] for g in team_games}
-            current_game_ids = {g['id'] for g in self.games_list}
-
-            if new_game_ids != current_game_ids:
-                 self.logger.info(f"[NFL Upcoming] Found {len(team_games)} upcoming games within window for display.")
-                 self.games_list = team_games
-                 if not self.current_game or not self.games_list or self.current_game['id'] not in new_game_ids:
-                      self.current_game_index = 0
-                      self.current_game = self.games_list[0] if self.games_list else None
-                      self.last_game_switch = current_time
-                 else:
-                      try:
-                           self.current_game_index = next(i for i, g in enumerate(self.games_list) if g['id'] == self.current_game['id'])
-                           self.current_game = self.games_list[self.current_game_index]
-                      except StopIteration:
-                           self.current_game_index = 0
-                           self.current_game = self.games_list[0]
-                           self.last_game_switch = current_time
-
-            elif self.games_list:
-                 self.current_game = self.games_list[self.current_game_index] # Update data
-
-            if not self.games_list:
-                 self.logger.info("[NFL Upcoming] No relevant upcoming games found to display.")
-                 self.current_game = None
-
-            if should_log and not self.games_list:
-                 # Log favorite teams only if no games are found and logging is needed
-                 self.logger.debug(f"[NFL Upcoming] Favorite teams: {self.favorite_teams}")
-                 self.logger.debug(f"[NFL Upcoming] Total upcoming games before filtering: {len(processed_games)}")
-                 self.last_log_time = current_time
-            elif should_log:
-                self.last_log_time = current_time
-
-
-        except Exception as e:
-            self.logger.error(f"[NFL Upcoming] Error updating upcoming games: {e}", exc_info=True)
-            # self.current_game = None # Decide if clear on error
-
-    def _draw_scorebug_layout(self, game: Dict, force_clear: bool = False) -> None:
-        """Draw the layout for an upcoming NFL game."""
-        try:
-            main_img = Image.new('RGBA', (self.display_width, self.display_height), (0, 0, 0, 255))
-            overlay = Image.new('RGBA', (self.display_width, self.display_height), (0, 0, 0, 0))
-            draw_overlay = ImageDraw.Draw(overlay)
-
-            home_logo = self._load_and_resize_logo(game["home_abbr"])
-            away_logo = self._load_and_resize_logo(game["away_abbr"])
-
-            if not home_logo or not away_logo:
-                self.logger.error(f"[NFL Upcoming] Failed to load logos for game: {game.get('id')}")
-                draw_final = ImageDraw.Draw(main_img.convert('RGB'))
-                self._draw_text_with_outline(draw_final, "Logo Error", (5,5), self.fonts['status'])
-                self.display_manager.image.paste(main_img.convert('RGB'), (0, 0))
-                self.display_manager.update_display()
-                return
-
-            center_y = self.display_height // 2
-
-            # MLB-style logo positions
-            home_x = self.display_width - home_logo.width + 2
-            home_y = center_y - (home_logo.height // 2)
-            main_img.paste(home_logo, (home_x, home_y), home_logo)
-
-            away_x = -2
-            away_y = center_y - (away_logo.height // 2)
-            main_img.paste(away_logo, (away_x, away_y), away_logo)
-
-            # Draw Text Elements on Overlay
-            game_date = game.get("game_date", "")
-            game_time = game.get("game_time", "")
-
-            # "Next Game" at the top (use smaller status font)
-            status_text = "Next Game"
-            status_width = draw_overlay.textlength(status_text, font=self.fonts['status'])
-            status_x = (self.display_width - status_width) // 2
-            status_y = 1 # Changed from 2
-            self._draw_text_with_outline(draw_overlay, status_text, (status_x, status_y), self.fonts['status'])
-
-            # Date text (centered, below "Next Game")
-            date_width = draw_overlay.textlength(game_date, font=self.fonts['time'])
-            date_x = (self.display_width - date_width) // 2
-            # Adjust Y position to stack date and time nicely
-            date_y = center_y - 7 # Raise date slightly
-            self._draw_text_with_outline(draw_overlay, game_date, (date_x, date_y), self.fonts['time'])
-
-            # Time text (centered, below Date)
-            time_width = draw_overlay.textlength(game_time, font=self.fonts['time'])
-            time_x = (self.display_width - time_width) // 2
-            time_y = date_y + 9 # Place time below date
-            self._draw_text_with_outline(draw_overlay, game_time, (time_x, time_y), self.fonts['time'])
-
-            # Draw odds if available
-            if 'odds' in game and game['odds']:
-                self._draw_dynamic_odds(draw_overlay, game['odds'], self.display_width, self.display_height)
-
-            # Draw records if enabled
-            if self.show_records:
-                try:
-                    record_font = ImageFont.truetype("assets/fonts/4x6-font.ttf", 6)
-                except IOError:
-                    record_font = ImageFont.load_default()
-                
-                away_record = game.get('away_record', '')
-                home_record = game.get('home_record', '')
-                
-                record_bbox = draw_overlay.textbbox((0,0), "0-0", font=record_font)
-                record_height = record_bbox[3] - record_bbox[1]
-                record_y = self.display_height - record_height
-
-                if away_record:
-                    away_record_x = 0
-                    self._draw_text_with_outline(draw_overlay, away_record, (away_record_x, record_y), record_font)
-
-                if home_record:
-                    home_record_bbox = draw_overlay.textbbox((0,0), home_record, font=record_font)
-                    home_record_width = home_record_bbox[2] - home_record_bbox[0]
-                    home_record_x = self.display_width - home_record_width
-                    self._draw_text_with_outline(draw_overlay, home_record, (home_record_x, record_y), record_font)
-
-            # Composite and display
-            main_img = Image.alpha_composite(main_img, overlay)
-            main_img = main_img.convert('RGB')
-            self.display_manager.image.paste(main_img, (0, 0))
-            self.display_manager.update_display() # Update display here
-
-        except Exception as e:
-            self.logger.error(f"[NFL Upcoming] Error displaying upcoming game: {e}", exc_info=True)
-
-    def display(self, force_clear=False):
-        """Display upcoming games, handling switching."""
-        if not self.is_enabled: return
-
-        if not self.games_list:
-            if self.current_game: self.current_game = None # Clear state if list empty
-            current_time = time.time()
-            # Log warning periodically if no games found
-            if current_time - self.last_warning_time > self.warning_cooldown:
-                self.logger.info("[NFL Upcoming] No upcoming games found for favorite teams to display.")
-                self.last_warning_time = current_time
-            return # Skip display update
-
-        try:
-            current_time = time.time()
-
-            # Check if it's time to switch games
-            if len(self.games_list) > 1 and current_time - self.last_game_switch >= self.game_display_duration:
-                self.current_game_index = (self.current_game_index + 1) % len(self.games_list)
-                self.current_game = self.games_list[self.current_game_index]
-                self.last_game_switch = current_time
-                force_clear = True # Force redraw on switch
-                self.logger.debug(f"[NFL Upcoming] Switched to game index {self.current_game_index}")
-
-            if self.current_game:
-                self._draw_scorebug_layout(self.current_game, force_clear)
-            # update_display() is called within _draw_scorebug_layout for upcoming
-
-        except Exception as e:
-            self.logger.error(f"[NFL Upcoming] Error in display loop: {e}", exc_info=True)
->>>>>>> 31ec0018
+        self.logger.info(f"Initialized NFLUpcomingManager with {len(self.favorite_teams)} favorite teams")