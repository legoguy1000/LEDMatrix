--- conflicted
+++ resolved
@@ -32,9 +32,7 @@
         'fcs': 'https://site.api.espn.com/apis/site/v2/sports/football/college-football/teams',  # FCS teams from same endpoint
         'ncaam_basketball': 'https://site.api.espn.com/apis/site/v2/sports/basketball/mens-college-basketball/teams',
         'ncaa_baseball': 'https://site.api.espn.com/apis/site/v2/sports/baseball/college-baseball/teams',
-<<<<<<< HEAD
-        "ncaam_hockey": "https://site.api.espn.com/apis/site/v2/sports/hockey/mens-college-hockey/teams"
-=======
+        "ncaam_hockey": "https://site.api.espn.com/apis/site/v2/sports/hockey/mens-college-hockey/teams",
         # Soccer leagues
         'soccer_eng.1': 'https://site.api.espn.com/apis/site/v2/sports/soccer/eng.1/teams',
         'soccer_esp.1': 'https://site.api.espn.com/apis/site/v2/sports/soccer/esp.1/teams',
@@ -45,7 +43,6 @@
         'soccer_uefa.champions': 'https://site.api.espn.com/apis/site/v2/sports/soccer/uefa.champions/teams',
         'soccer_uefa.europa': 'https://site.api.espn.com/apis/site/v2/sports/soccer/uefa.europa/teams',
         'soccer_usa.1': 'https://site.api.espn.com/apis/site/v2/sports/soccer/usa.1/teams'
->>>>>>> a23a749c
     }
     
     # Directory mappings for different leagues
@@ -54,19 +51,12 @@
         'nba': 'assets/sports/nba_logos', 
         'mlb': 'assets/sports/mlb_logos',
         'nhl': 'assets/sports/nhl_logos',
-<<<<<<< HEAD
         'ncaa_fb': 'assets/sports/ncaa_logos',
         'ncaa_fb_all': 'assets/sports/ncaa_logos',  # FCS teams go in same directory
         'fcs': 'assets/sports/ncaa_logos',  # FCS teams go in same directory
         'ncaam_basketball': 'assets/sports/ncaa_logos',
         'ncaa_baseball': 'assets/sports/ncaa_logos',
         'ncaam_hockey': 'assets/sports/ncaa_logos',
-=======
-        'ncaa_fb': 'assets/sports/ncaa_fbs_logos',
-        'ncaa_fb_all': 'assets/sports/ncaa_fbs_logos',  # FCS teams go in same directory
-        'fcs': 'assets/sports/ncaa_fbs_logos',  # FCS teams go in same directory
-        'ncaam_basketball': 'assets/sports/ncaa_fbs_logos',
-        'ncaa_baseball': 'assets/sports/ncaa_fbs_logos',
         # Soccer leagues - all use the same soccer_logos directory
         'soccer_eng.1': 'assets/sports/soccer_logos',
         'soccer_esp.1': 'assets/sports/soccer_logos',
@@ -77,7 +67,6 @@
         'soccer_uefa.champions': 'assets/sports/soccer_logos',
         'soccer_uefa.europa': 'assets/sports/soccer_logos',
         'soccer_usa.1': 'assets/sports/soccer_logos'
->>>>>>> a23a749c
     }
     
     def __init__(self, request_timeout: int = 30, retry_attempts: int = 3):
