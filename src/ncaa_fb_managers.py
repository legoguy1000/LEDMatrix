--- conflicted
+++ resolved
@@ -359,44 +359,8 @@
             draw.text((x + dx, y + dy), text, font=font, fill=outline_color)
         draw.text((x, y), text, font=font, fill=fill)
 
-<<<<<<< HEAD
-    def _download_team_logo(self, team_id):
-        # Base API URL with placeholder for team ID
-        API_URL_TEMPLATE = "http://site.api.espn.com/apis/site/v2/sports/football/college-football/teams/{}"
-
-        url = API_URL_TEMPLATE.format(team_id)
-        response = requests.get(url)
-
-        if response.status_code != 200:
-            print(f"Failed to fetch data for team ID {team_id}. Status code: {response.status_code}")
-            return
-
-        data = response.json()
-        team = data.get("team", {})
-        logos = team.get("logos", [])
-
-        if logos:
-            logo_url = logos[0].get("href")
-            if logo_url:
-                try:
-                    img_data = requests.get(logo_url).content
-                    file_path = f"{self.logo_dir}/{team_id}.png"
-                    with open(file_path, "wb") as f:
-                        f.write(img_data)
-                    print(f"Saved logo for {team_id} as {file_path}")
-                except Exception as e:
-                    print(f"Error downloading logo for {team_id}: {e}")
-            else:
-                print(f"No logo URL found for team ID {team_id}")
-        else:
-            print(f"No logos found for team ID {team_id}")
-
-    def _load_and_resize_logo(self, team_abbrev: str) -> Optional[Image.Image]:
-        """Load and resize a team logo, with caching."""
-=======
     def _load_and_resize_logo(self, team_abbrev: str, team_name: str = None) -> Optional[Image.Image]:
         """Load and resize a team logo, with caching and automatic download if missing."""
->>>>>>> 0982ef78
         if team_abbrev in self._logo_cache:
             return self._logo_cache[team_abbrev]
 
@@ -404,22 +368,6 @@
         self.logger.debug(f"Logo path: {logo_path}")
 
         try:
-<<<<<<< HEAD
-            # Try to download team logo
-            if not os.path.exists(logo_path):
-                self.logger.warning(f"Logo not found for {team_abbrev} at {logo_path}. Attempting to download.")
-                self._download_team_logo(team_abbrev)
-
-            # Check to make sure logo was able to be downloaded and saved.  If not, create a placeholder.
-            if not os.path.exists(logo_path):
-                self.logger.warning(f"Error occured donwloading logo for {team_abbrev} at {logo_path}. Creating placeholder.")
-                os.makedirs(os.path.dirname(logo_path), exist_ok=True)
-                logo = Image.new('RGBA', (32, 32), (200, 200, 200, 255)) # Gray placeholder
-                draw = ImageDraw.Draw(logo)
-                draw.text((2, 10), team_abbrev, fill=(0, 0, 0, 255))
-                logo.save(logo_path)
-                self.logger.info(f"Created placeholder logo at {logo_path}")
-=======
             # Try to download missing logo first
             if not os.path.exists(logo_path):
                 self.logger.info(f"Logo not found for {team_abbrev} at {logo_path}. Attempting to download.")
@@ -436,7 +384,6 @@
                     draw.text((2, 10), team_abbrev, fill=(0, 0, 0, 255))
                     logo.save(logo_path)
                     self.logger.info(f"Created placeholder logo at {logo_path}")
->>>>>>> 0982ef78
 
             logo = Image.open(logo_path)
             if logo.mode != 'RGBA':
